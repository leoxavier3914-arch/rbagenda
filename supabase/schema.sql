--- conflicted
+++ resolved
@@ -177,20 +177,12 @@
 declare
   result boolean;
 begin
-  perform set_config('row_security', 'off', true);
-<<<<<<< HEAD
   execute 'select exists(' ||
           'select 1 from public.profiles where id = $1 and role = ''admin'''
           ')'
     into result
     using uid;
-=======
-  execute $$
-    select exists(
-      select 1 from public.profiles where id = $1 and role = 'admin'
-    )
-  $$ into result using uid;
->>>>>>> 10be8abb
+
   return result;
 end;
 $$;
