--- conflicted
+++ resolved
@@ -9,11 +9,9 @@
   return (
     <div className="relative flex min-h-screen flex-1 flex-col">
       <AuthHeader />
-<<<<<<< HEAD
+
       <div className="relative mx-auto w-full max-w-5xl flex-1 px-6 pb-16 pt-0">
-=======
-      <div className="relative mx-auto w-full max-w-5xl flex-1 px-4 py-8 pb-14 sm:px-6 sm:py-10 sm:pb-16">
->>>>>>> 28f5c52f
+
         {children}
       </div>
     </div>
