--- conflicted
+++ resolved
@@ -44,13 +44,9 @@
 
 ### Agendador de rotinas (cron)
 
-<<<<<<< HEAD
+Opção 1
 Para que agendamentos com opção "pagar depois" sejam automaticamente cancelados após 2 h sem pagamento e para finalizar agendamentos passados, utilize um agendador que invoque a função `cron-maintain-appointments` incluída neste repositório.
 
-#### Opção 1 — Supabase Scheduler
-=======
-Para que agendamentos com opção "pagar depois" sejam automaticamente cancelados após 2 h sem pagamento e para finalizar agendamentos passados, configure um job agendado no Supabase Scheduler apontando para a função Edge `cron-maintain-appointments` incluída neste repositório.
->>>>>>> e89900af
 
 1. Certifique-se de ter o [Supabase CLI](https://supabase.com/docs/guides/cli) instalado e faça login no projeto (`supabase login`).
 2. Implante a função executando:
@@ -62,7 +58,7 @@
 
 A função lê diretamente as tabelas `appointments` e `appointment_payment_totals` usando a service role e replica a lógica de `src/lib/appointments.ts`, finalizando compromissos passados e cancelando pendentes sem sinal pago dentro do Supabase.
 
-<<<<<<< HEAD
+ 
 #### Opção 2 — GitHub Actions
 
 Caso o Supabase Scheduler não esteja disponível no plano do projeto, utilize o workflow `.github/workflows/maintain-appointments.yml`:
@@ -71,8 +67,6 @@
 2. O workflow executa a cada 15 minutos (`cron: "*/15 * * * *"`) e faz um `POST` na função Edge. A execução manual também fica disponível em **Actions → Maintain Supabase appointments → Run workflow**.
 3. A função Edge deve estar implantada e com as variáveis `SUPABASE_URL` e `SUPABASE_SERVICE_ROLE_KEY` configuradas em seu ambiente, pois ela usa a service role para atualizar as tabelas.
 
-=======
->>>>>>> e89900af
 ## Scripts disponíveis
 
 - `npm run dev`: inicia o servidor de desenvolvimento com Turbopack.
