--- conflicted
+++ resolved
@@ -23,7 +23,7 @@
   appointmentId?: string
 }
 
-export default function CheckoutPage({ clientSecret, appointmentId }: CheckoutPageProps){
+export default function CheckoutPage({ clientSecret, appointmentId }: CheckoutPageProps) {
   const router = useRouter()
 
   const hasCheckout = Boolean(clientSecret) && Boolean(stripePromise)
@@ -44,62 +44,35 @@
         fontFamily: 'Inter, system-ui, sans-serif',
         fontLineHeight: '1.5',
         borderRadius: '14px',
-<<<<<<< HEAD
-        fontSizeBase: '16px',
-      },
-      rules: {
-        '.Input': {
-          borderRadius: '12px',
-          border: '1px solid #dddddd',
-          padding: '13px 16px',
-          boxShadow: 'none',
-=======
+        fontSizeBase: '16px', // <- garante tipografia como no design
       },
       rules: {
         '.Input': {
           borderRadius: '14px',
-          border: '1px solid rgba(44,138,110,0.2)',
+          border: '1px solid rgba(44,138,110,0.20)',
           padding: '14px 16px',
-          boxShadow: '0 12px 28px rgba(16, 32, 24, 0.08)',
->>>>>>> 04b0eea3
+          boxShadow: '0 12px 28px rgba(16,32,24,0.08)',
           backgroundColor: '#ffffff',
         },
-        '.Input--invalid': {
-          borderColor: '#dc2626',
-        },
+        '.Input--invalid': { borderColor: '#dc2626' },
+
         '.Tab': {
           borderRadius: '14px',
           border: '2px solid #e3e3e3',
           padding: '12px 16px',
           backgroundColor: '#ffffff',
           boxShadow: '0 8px 18px rgba(44,138,110,0.08)',
-<<<<<<< HEAD
-          color: '#6a5a46',
-          fontWeight: '600',
-          display: 'flex',
-          justifyContent: 'space-between',
-          alignItems: 'center',
-=======
->>>>>>> 04b0eea3
         },
-        '.Tab:hover': {
-          borderColor: '#2c8a6e',
-        },
+        '.Tab:hover': { borderColor: '#2c8a6e' },
         '.Tab--selected': {
           borderColor: '#2c8a6e',
           boxShadow: '0 8px 18px rgba(44,138,110,0.12)',
           backgroundImage: 'linear-gradient(135deg,#f7fdfb,#ffffff)',
-<<<<<<< HEAD
           color: '#1b5e4a',
         },
-        '.TabLabel': {
-          fontSize: '15px',
-        },
-        '.Block': {
-          padding: '0',
-=======
->>>>>>> 04b0eea3
-        },
+
+        '.TabLabel': { fontSize: '15px', fontWeight: '600' }, // etiqueta das abas
+        '.Block': { padding: '0' },
       },
     }),
     []
@@ -107,10 +80,7 @@
 
   const elementsOptions: StripeElementsOptions | undefined = useMemo(() => {
     if (!clientSecret) return undefined
-    return {
-      clientSecret,
-      appearance,
-    }
+    return { clientSecret, appearance }
   }, [appearance, clientSecret])
 
   return (
@@ -157,7 +127,7 @@
   metadata?: Record<string, string | undefined>
 }
 
-function ManualCheckoutForm({ appointmentId, clientSecret }: ManualCheckoutFormProps){
+function ManualCheckoutForm({ appointmentId, clientSecret }: ManualCheckoutFormProps) {
   const stripe = useStripe()
   const elements = useElements()
   const router = useRouter()
@@ -172,9 +142,7 @@
   const [coupon, setCoupon] = useState('')
 
   const paymentElementOptions: StripePaymentElementOptions = useMemo(
-    () => ({
-      layout: 'tabs',
-    }),
+    () => ({ layout: 'tabs' }),
     []
   )
 
@@ -186,41 +154,26 @@
       const paymentIntent = (result.paymentIntent as ClientPaymentIntent | null) ?? null
       setIntent(paymentIntent)
       if (paymentIntent) {
-        if (paymentIntent.receipt_email) {
-          setEmail((prev) => prev || paymentIntent.receipt_email || '')
-        }
-        if (paymentIntent.metadata?.customer_name) {
-          setFullName((prev) => prev || paymentIntent.metadata?.customer_name || '')
-        }
-        if (paymentIntent.metadata?.customer_phone) {
-          setPhone((prev) => prev || paymentIntent.metadata?.customer_phone || '')
-        }
+        if (paymentIntent.receipt_email) setEmail((prev) => prev || paymentIntent.receipt_email || '')
+        if (paymentIntent.metadata?.customer_name) setFullName((prev) => prev || paymentIntent.metadata?.customer_name || '')
+        if (paymentIntent.metadata?.customer_phone) setPhone((prev) => prev || paymentIntent.metadata?.customer_phone || '')
         setStatus(paymentIntent.status)
-        if (paymentIntent.status === 'succeeded') {
-          setMessage('Pagamento confirmado com sucesso!')
-        } else if (paymentIntent.status === 'requires_payment_method') {
-          setMessage('Informe um método de pagamento para continuar.')
-        } else if (paymentIntent.status === 'processing') {
-          setMessage('Estamos processando o seu pagamento. Aguarde alguns instantes.')
-        } else if (paymentIntent.status === 'requires_action') {
-          setMessage('Conclua a autenticação adicional para finalizar o pagamento.')
-        } else {
-          setMessage(null)
-        }
+        if (paymentIntent.status === 'succeeded') setMessage('Pagamento confirmado com sucesso!')
+        else if (paymentIntent.status === 'requires_payment_method') setMessage('Informe um método de pagamento para continuar.')
+        else if (paymentIntent.status === 'processing') setMessage('Estamos processando o seu pagamento. Aguarde alguns instantes.')
+        else if (paymentIntent.status === 'requires_action') setMessage('Conclua a autenticação adicional para finalizar o pagamento.')
+        else setMessage(null)
       }
     })
-    return () => {
-      isMounted = false
-    }
+    return () => { isMounted = false }
   }, [clientSecret, stripe])
 
   const formattedAmount = useMemo(() => {
     if (!intent?.amount || !intent.currency) return null
-    const formatter = new Intl.NumberFormat('pt-BR', {
+    return new Intl.NumberFormat('pt-BR', {
       style: 'currency',
       currency: intent.currency.toUpperCase(),
-    })
-    return formatter.format(intent.amount / 100)
+    }).format(intent.amount / 100)
   }, [intent])
 
   async function handleSubmit(event: React.FormEvent<HTMLFormElement>) {
@@ -234,9 +187,7 @@
     const { error, paymentIntent } = await stripe.confirmPayment({
       elements,
       confirmParams: {
-        return_url: `${window.location.origin}/success?ref=${encodeURIComponent(appointmentId ?? '')}&session_id=${encodeURIComponent(
-          intent?.id ?? ''
-        )}`,
+        return_url: `${window.location.origin}/success?ref=${encodeURIComponent(appointmentId ?? '')}&session_id=${encodeURIComponent(intent?.id ?? '')}`,
         receipt_email: email || undefined,
         payment_method_data: {
           billing_details: {
@@ -261,9 +212,7 @@
       setStatus(paymentIntent.status)
       if (paymentIntent.status === 'succeeded') {
         setMessage('Pagamento confirmado com sucesso! Você será redirecionado em instantes.')
-        setTimeout(() => {
-          router.push('/dashboard/agendamentos')
-        }, 2000)
+        setTimeout(() => router.push('/dashboard/agendamentos'), 2000)
       } else if (paymentIntent.status === 'processing') {
         setMessage('Estamos processando o seu pagamento. Assim que finalizar você receberá um e-mail.')
       } else if (paymentIntent.status === 'requires_action') {
@@ -280,105 +229,59 @@
   const isProcessing = status === 'processing' || isSubmitting
 
   return (
-    <form
-      onSubmit={handleSubmit}
-<<<<<<< HEAD
-      className="grid gap-5 lg:grid-cols-[1.1fr_0.9fr]"
-    >
-      <section className="space-y-6 rounded-[22px] bg-white p-6 shadow-[0_30px_60px_rgba(16,32,24,0.14)] sm:p-8">
-        <header className="space-y-1">
-          <h2 className="text-[26px] font-semibold text-[#1b5e4a]">Seus dados</h2>
-          <p className="text-[15px] leading-relaxed text-[#6a5a46]">
-=======
-      className="grid gap-6 lg:grid-cols-[1.1fr_0.9fr]"
-    >
+    <form onSubmit={handleSubmit} className="grid gap-6 lg:grid-cols-[1.1fr_0.9fr]">
+      {/* Coluna esquerda: dados do cliente */}
       <section className="space-y-6 rounded-[22px] border border-[rgba(44,138,110,0.16)] bg-white/95 p-6 shadow-[0_30px_60px_rgba(16,32,24,0.12)] sm:p-8">
         <header className="space-y-2">
           <h2 className="text-2xl font-semibold text-[#1b5e4a]">Seus dados</h2>
           <p className="text-sm leading-relaxed text-[rgba(106,90,70,0.85)]">
->>>>>>> 04b0eea3
             Informe seus dados para enviarmos a confirmação do pagamento e atualizações sobre o agendamento.
           </p>
         </header>
 
         <div className="grid gap-4 sm:grid-cols-2">
-<<<<<<< HEAD
-          <label className="flex flex-col gap-2 text-[15px] font-semibold text-[#6a5a46]">
-=======
           <label className="flex flex-col gap-2 text-sm font-semibold text-[rgba(106,90,70,0.85)]">
->>>>>>> 04b0eea3
             Nome completo
             <input
               value={fullName}
-              onChange={(event) => setFullName(event.target.value)}
+              onChange={(e) => setFullName(e.target.value)}
               placeholder="Ex.: Agnes Romeike"
               type="text"
-<<<<<<< HEAD
-              className="rounded-[12px] border border-[#dddddd] px-4 py-3.5 text-[16px] font-normal text-[#1b1b1b] outline-none transition focus:border-[#2c8a6e] focus:ring-2 focus:ring-[#2c8a6e]/20"
+              className="rounded-[12px] border border-[rgba(27,94,74,0.16)] bg-white px-4 py-3 text-[15px] font-normal text-[#1b1b1b] shadow-[0_12px_28px_rgba(16,32,24,0.08)] outline-none transition focus:border-[#2c8a6e] focus:ring-2 focus:ring-[#2c8a6e]/20"
             />
           </label>
 
-          <label className="flex flex-col gap-2 text-[15px] font-semibold text-[#6a5a46]">
-=======
-              className="rounded-[12px] border border-[rgba(27,94,74,0.16)] bg-white px-4 py-3 text-[15px] font-normal text-[#1b1b1b] shadow-[0_12px_28px_rgba(16,32,24,0.08)] outline-none transition focus:border-[#2c8a6e] focus:ring-2 focus:ring-[#2c8a6e]/20"
-            />
-          </label>
-
           <label className="flex flex-col gap-2 text-sm font-semibold text-[rgba(106,90,70,0.85)]">
->>>>>>> 04b0eea3
             WhatsApp
             <input
               value={phone}
-              onChange={(event) => setPhone(event.target.value)}
+              onChange={(e) => setPhone(e.target.value)}
               placeholder="(16) 9 9999-9999"
               type="tel"
-<<<<<<< HEAD
-              className="rounded-[12px] border border-[#dddddd] px-4 py-3.5 text-[16px] font-normal text-[#1b1b1b] outline-none transition focus:border-[#2c8a6e] focus:ring-2 focus:ring-[#2c8a6e]/20"
+              className="rounded-[12px] border border-[rgba(27,94,74,0.16)] bg-white px-4 py-3 text-[15px] font-normal text-[#1b1b1b] shadow-[0_12px_28px_rgba(16,32,24,0.08)] outline-none transition focus:border-[#2c8a6e] focus:ring-2 focus:ring-[#2c8a6e]/20"
             />
           </label>
 
-          <label className="flex flex-col gap-2 text-[15px] font-semibold text-[#6a5a46]">
-=======
-              className="rounded-[12px] border border-[rgba(27,94,74,0.16)] bg-white px-4 py-3 text-[15px] font-normal text-[#1b1b1b] shadow-[0_12px_28px_rgba(16,32,24,0.08)] outline-none transition focus:border-[#2c8a6e] focus:ring-2 focus:ring-[#2c8a6e]/20"
-            />
-          </label>
-
           <label className="flex flex-col gap-2 text-sm font-semibold text-[rgba(106,90,70,0.85)]">
->>>>>>> 04b0eea3
             E-mail
             <input
               value={email}
-              onChange={(event) => setEmail(event.target.value)}
+              onChange={(e) => setEmail(e.target.value)}
               placeholder="voce@exemplo.com"
               type="email"
               required
-<<<<<<< HEAD
-              className={`rounded-[12px] border border-[#dddddd] px-4 py-3.5 text-[16px] font-normal text-[#1b1b1b] outline-none transition focus:border-[#2c8a6e] focus:ring-2 focus:ring-[#2c8a6e]/20 ${
-=======
-              className={`rounded-[12px] border border-[rgba(27,94,74,0.16)] bg-white px-4 py-3 text-[15px] font-normal text-[#1b1b1b] shadow-[0_12px_28px_rgba(16,32,24,0.08)] outline-none transition focus:border-[#2c8a6e] focus:ring-2 focus:ring-[#2c8a6e]/20 ${
->>>>>>> 04b0eea3
-                isSuccess ? 'pointer-events-none opacity-75' : ''
-              }`}
+              className={`rounded-[12px] border border-[rgba(27,94,74,0.16)] bg-white px-4 py-3 text-[15px] font-normal text-[#1b1b1b] shadow-[0_12px_28px_rgba(16,32,24,0.08)] outline-none transition focus:border-[#2c8a6e] focus:ring-2 focus:ring-[#2c8a6e]/20 ${isSuccess ? 'pointer-events-none opacity-75' : ''}`}
               disabled={isSuccess}
             />
           </label>
 
-<<<<<<< HEAD
-          <label className="flex flex-col gap-2 text-[15px] font-semibold text-[#6a5a46]">
-=======
           <label className="flex flex-col gap-2 text-sm font-semibold text-[rgba(106,90,70,0.85)]">
->>>>>>> 04b0eea3
             CPF (opcional)
             <input
               value={cpf}
-              onChange={(event) => setCpf(event.target.value)}
+              onChange={(e) => setCpf(e.target.value)}
               placeholder="000.000.000-00"
               type="text"
-<<<<<<< HEAD
-              className="rounded-[12px] border border-[#dddddd] px-4 py-3.5 text-[16px] font-normal text-[#1b1b1b] outline-none transition focus:border-[#2c8a6e] focus:ring-2 focus:ring-[#2c8a6e]/20"
-            />
-          </label>
-=======
               className="rounded-[12px] border border-[rgba(27,94,74,0.16)] bg-white px-4 py-3 text-[15px] font-normal text-[#1b1b1b] shadow-[0_12px_28px_rgba(16,32,24,0.08)] outline-none transition focus:border-[#2c8a6e] focus:ring-2 focus:ring-[#2c8a6e]/20"
             />
           </label>
@@ -389,7 +292,7 @@
           <div className="flex flex-col gap-3 sm:flex-row">
             <input
               value={coupon}
-              onChange={(event) => setCoupon(event.target.value)}
+              onChange={(e) => setCoupon(e.target.value)}
               placeholder="BELEZA10"
               type="text"
               className="flex-1 rounded-[12px] border border-[rgba(27,94,74,0.16)] bg-white px-4 py-3 text-[15px] font-normal text-[#1b1b1b] shadow-[0_12px_28px_rgba(16,32,24,0.08)] outline-none transition focus:border-[#2c8a6e] focus:ring-2 focus:ring-[#2c8a6e]/20"
@@ -402,18 +305,15 @@
               Aplicar
             </button>
           </div>
-          <p className="text-xs text-[rgba(106,90,70,0.7)]">
-            Insira um cupom válido se possuir. A validação ocorrerá automaticamente após o pagamento.
-          </p>
+          <p className="text-xs text-[rgba(106,90,70,0.7)]">Insira um cupom válido se possuir. A validação ocorrerá automaticamente após o pagamento.</p>
         </div>
       </section>
 
+      {/* Coluna direita: resumo e pagamento */}
       <aside className="space-y-6 rounded-[22px] border border-[rgba(44,138,110,0.18)] bg-[#f7f3ed] p-6 shadow-[0_30px_60px_rgba(16,32,24,0.12)] sm:p-8">
         <header className="space-y-2">
           <h2 className="text-2xl font-semibold text-[#6a5a46]">Pagamento</h2>
-          <p className="text-sm text-[rgba(106,90,70,0.85)]">
-            Revise o pedido, selecione a forma de pagamento desejada e finalize com segurança.
-          </p>
+          <p className="text-sm text-[rgba(106,90,70,0.85)]">Revise o pedido, selecione a forma de pagamento desejada e finalize com segurança.</p>
         </header>
 
         <section className="rounded-[22px] bg-[#f7f3ed]/60 p-4">
@@ -459,90 +359,11 @@
           <div className="rounded-[18px] border border-[rgba(27,94,74,0.16)] bg-white p-4 shadow-[0_12px_28px_rgba(16,32,24,0.08)]">
             <PaymentElement options={paymentElementOptions} />
           </div>
->>>>>>> 04b0eea3
-        </div>
-
-        <div className="space-y-3">
-          <span className="text-[15px] font-semibold text-[#6a5a46]">Cupom de desconto</span>
-          <div className="flex flex-col gap-3 sm:flex-row">
-            <input
-              value={coupon}
-              onChange={(event) => setCoupon(event.target.value)}
-              placeholder="BELEZA10"
-              type="text"
-              className="flex-1 rounded-[12px] border border-[#dddddd] px-4 py-3.5 text-[16px] font-normal text-[#1b1b1b] outline-none transition focus:border-[#2c8a6e] focus:ring-2 focus:ring-[#2c8a6e]/20"
-            />
-            <button
-              type="button"
-              className="rounded-[12px] border border-dashed border-[#2c8a6e] px-5 py-3 text-[15px] font-semibold text-[#1b5e4a] transition hover:border-[#1b5e4a] hover:text-[#1b5e4a]"
-              disabled
-            >
-              Aplicar
-            </button>
-          </div>
-<<<<<<< HEAD
-          <p className="text-xs text-[#8d7b64]">
-            Insira um cupom válido se possuir. A validação ocorrerá automaticamente após o pagamento.
-          </p>
-        </div>
-      </section>
-
-      <aside className="space-y-6 rounded-[22px] bg-white p-6 shadow-[0_30px_60px_rgba(16,32,24,0.14)] sm:p-8">
-        <header className="space-y-1">
-          <h2 className="text-[26px] font-semibold text-[#6a5a46]">Pagamento</h2>
-          <p className="text-[15px] leading-relaxed text-[#6a5a46]">
-            Revise o pedido, selecione a forma de pagamento desejada e finalize com segurança.
-          </p>
-        </header>
-
-        <section className="rounded-[22px] bg-[#f7f3ed] p-5">
-          <div className="space-y-3 rounded-[18px] bg-white px-5 py-4 shadow-[0_18px_36px_rgba(16,32,24,0.08)]">
-            <div className="flex items-center justify-between text-[15px] text-[#6a5a46]">
-              <span>Subtotal</span>
-              <span>{formattedAmount ?? '—'}</span>
-            </div>
-            <div className="flex items-center justify-between border-y border-dashed border-[#d9cfc2] py-2 text-[12px] font-semibold uppercase tracking-[0.16em] text-[#8d7b64]">
-              <span>Desconto</span>
-              <span>—</span>
-            </div>
-            <div className="flex items-center justify-between text-[18px] font-extrabold text-[#1b5e4a]">
-              <span>Total a pagar</span>
-              <span>{formattedAmount ?? '—'}</span>
-            </div>
-          </div>
-
-          {intent?.metadata?.payment_title && (
-            <div className="mt-4 flex items-start justify-between gap-4 text-[15px] text-[#6a5a46]">
-              <span>Descrição</span>
-              <span className="text-right font-medium text-[#1b1b1b]">{intent.metadata.payment_title}</span>
-            </div>
-          )}
-
-          {appointmentId && (
-            <div className="mt-2 flex items-start justify-between gap-4 text-[15px] text-[#6a5a46]">
-              <span>Agendamento</span>
-              <span className="font-semibold text-[#1b5e4a]">#{appointmentId}</span>
-            </div>
-          )}
-
-          {email && (
-            <div className="mt-2 flex items-start justify-between gap-4 text-[15px] text-[#6a5a46]">
-              <span>E-mail de contato</span>
-              <span className="text-right text-[#1b5e4a]">{email}</span>
-            </div>
-          )}
-        </section>
-
-        <div className="space-y-3">
-          <span className="text-[13px] font-semibold uppercase tracking-[0.16em] text-[#6a5a46]">Forma de pagamento</span>
-          <div className="rounded-[18px] border-2 border-[#e3e3e3] bg-white p-4 shadow-[0_12px_28px_rgba(16,32,24,0.08)]">
-            <PaymentElement options={paymentElementOptions} />
-          </div>
         </div>
 
         {message && (
           <div
-            className={`rounded-[14px] px-4 py-3 text-[15px] font-medium ${
+            className={`rounded-[14px] px-4 py-3 text-sm font-medium ${
               isSuccess
                 ? 'border border-[#b7e4d5] bg-[#e8f7f1] text-[#1b5e4a]'
                 : status === 'error'
@@ -557,16 +378,6 @@
         <button
           type="submit"
           disabled={!stripe || !elements || isProcessing || isSuccess}
-          className="inline-flex w-full items-center justify-center rounded-[14px] bg-[linear-gradient(135deg,#2c8a6e,#1b5e4a)] px-6 py-3.5 text-[16px] font-semibold text-white shadow-[0_20px_40px_rgba(27,94,74,0.25)] transition hover:brightness-110 disabled:cursor-not-allowed disabled:opacity-60"
-        >
-          {isProcessing ? 'Processando…' : isSuccess ? 'Pagamento concluído' : 'Pagar agora'}
-        </button>
-=======
-        )}
-
-        <button
-          type="submit"
-          disabled={!stripe || !elements || isProcessing || isSuccess}
           className="inline-flex w-full items-center justify-center gap-2 rounded-[18px] bg-gradient-to-br from-[#2c8a6e] to-[#1b5e4a] px-6 py-3 text-base font-semibold text-white shadow-[0_20px_40px_rgba(27,94,74,0.28)] transition hover:from-[#267a63] hover:to-[#184f3f] disabled:cursor-not-allowed disabled:from-[#aacfc1] disabled:to-[#aacfc1]"
         >
           {isProcessing ? 'Processando…' : isSuccess ? 'Pagamento concluído' : 'Pagar agora'}
@@ -578,7 +389,6 @@
             Pagamento processado com criptografia de ponta a ponta. Precisa de ajuda? Fale com a nossa equipe pelo WhatsApp.
           </p>
         </div>
->>>>>>> 04b0eea3
       </aside>
     </form>
   )
