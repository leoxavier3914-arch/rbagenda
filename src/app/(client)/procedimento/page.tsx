'use client'

import {
  useCallback,
  useEffect,
  useInsertionEffect,
  useLayoutEffect,
  useMemo,
  useRef,
  useState,
} from 'react'

import { useRouter } from 'next/navigation'
import { formatInTimeZone, fromZonedTime } from 'date-fns-tz'

import { supabase } from '@/lib/db'
import {
  DEFAULT_FALLBACK_BUFFER_MINUTES,
  DEFAULT_SLOT_TEMPLATE,
  DEFAULT_TIMEZONE,
  buildAvailabilityData,
  formatDateToIsoDay,
  type AvailabilityAppointment,
} from '@/lib/availability'
import { stripePromise } from '@/lib/stripeClient'
import { useLavaLamp } from '@/components/LavaLampProvider'
import { REVEAL_STAGE, useLavaRevealStage } from '@/lib/useLavaRevealStage'

type ServiceTechnique = {
  id: string
  name: string
  slug: string | null
  duration_min: number
  price_cents: number
  deposit_cents: number
  buffer_min: number | null
  active: boolean
}

type ServiceTypeAssignment = {
  services?: ServiceTechnique | ServiceTechnique[] | null
}

type TechniqueCatalogEntry = {
  id: string
  name: string
  slug: string | null
  description: string | null
  order_index: number
  active: boolean
  services: ServiceTechnique[]
}

type TechniqueSummary = {
  id: string
  name: string
  slug: string | null
  description: string | null
  order_index: number
}

type ServiceOption = ServiceTechnique & {
  techniques: TechniqueSummary[]
}

type LoadedAppointment = Parameters<typeof buildAvailabilityData>[0][number]

type SummarySnapshot = {
  typeId: string
  typeName: string
  techniqueId: string
  techniqueName: string
  priceLabel: string
  priceCents: number
  depositLabel: string
  depositCents: number
  durationLabel: string
  dateLabel: string
  timeLabel: string
  payload: {
    typeId: string
    serviceId: string
    date: string
    slot: string
  }
}
function isHex(value: string): boolean {
  return /^#([0-9a-fA-F]{6}|[0-9a-fA-F]{3})$/.test(value.trim())
}

type Rgb = { r: number; g: number; b: number }

function hexToRgb(hex: string): Rgb {
  const raw = hex.replace('#', '')
  const normalized = raw.length === 3 ? raw.split('').map((char) => char + char).join('') : raw
  const value = parseInt(normalized, 16)
  return {
    r: (value >> 16) & 255,
    g: (value >> 8) & 255,
    b: value & 255,
  }
}

function rgbaFromHexAlpha(hex: string, alpha: string | number): string {
  const { r, g, b } = hexToRgb(hex)
  const parsed = typeof alpha === 'number' ? alpha : parseFloat(alpha)
  const clamped = Number.isFinite(parsed) ? Math.max(0, Math.min(1, parsed)) : 0
  return `rgba(${r}, ${g}, ${b}, ${clamped})`
}

function normalizeNumber(value: unknown): number | null {
  if (typeof value === 'number' && Number.isFinite(value)) return value
  if (typeof value === 'string') {
    const parsed = Number(value)
    if (Number.isFinite(parsed)) return parsed
  }
  return null
}

function formatDuration(minutes: number) {
  if (!Number.isFinite(minutes) || minutes <= 0) return '0 min'
  const hours = Math.floor(minutes / 60)
  const remaining = minutes % 60
  const parts: string[] = []
  if (hours > 0) parts.push(`${hours}h`)
  if (remaining > 0) parts.push(`${remaining} min`)
  return parts.join(' ')
}

function prefersReducedMotion() {
  if (typeof window === 'undefined' || !window.matchMedia) return false
  return window.matchMedia('(prefers-reduced-motion: reduce)').matches
}

function combineDateAndTime(dateIso: string, time: string, timeZone = DEFAULT_TIMEZONE) {
  const [hour, minute] = time.split(':')

  if (!dateIso || typeof hour === 'undefined' || typeof minute === 'undefined') {
    return null
  }

  const normalizedHour = hour.padStart(2, '0')
  const normalizedMinute = minute.padStart(2, '0')
  const candidate = fromZonedTime(`${dateIso}T${normalizedHour}:${normalizedMinute}:00`, timeZone)

  if (Number.isNaN(candidate.getTime())) {
    return null
  }

  return candidate
}

function LashIcon() {
  return (
    <svg viewBox="0 0 24 24" aria-hidden="true" fill="none" stroke="currentColor" strokeWidth="1.6">
      <path d="M4 12c3-4 15-4 18 0" />
      <path d="M7 13.5 6 16" />
      <path d="M10 14l-.6 2" />
      <path d="M13.5 14l.6 2" />
      <path d="M17 13.5l1 2" />
    </svg>
  )
}

const FALLBACK_BUFFER_MINUTES = DEFAULT_FALLBACK_BUFFER_MINUTES
const WORK_DAY_END = '18:00'

type PaletteState = {
  cardTop: string
  cardBottom: string
  cardBorderColor: string
  cardBorderAlpha: number
  bgTop: string
  bgBottom: string
  glassBorderColor: string
  glassBorderAlpha: number
  glassColor: string
  glassAlpha: number
  bubbleDark: string
  bubbleLight: string
  bubbleAlphaMin: number
  bubbleAlphaMax: number
  textInk: string
  textMuted: string
  textMuted2: string
  fontBody: string
  fontHeading: string
  sizeBase: number
  sizeH1: number
  sizeCard: number
  sizeLabel: number
}

const PALETTE_VAR_NAMES = [
  '--inner-top',
  '--inner-bottom',
  '--bg-top',
  '--bg-bottom',
  '--glass',
  '--glass-stroke',
  '--card-stroke',
  '--dark',
  '--light',
  '--lava-alpha-min',
  '--lava-alpha-max',
  '--ink',
  '--muted',
  '--muted-2',
  '--font-family',
  '--heading-font',
  '--base-font-size',
  '--heading-size',
  '--card-text-size',
  '--label-size',
] as const

const DEFAULT_PALETTE: PaletteState = {
  cardTop: '#eaf7ef',
  cardBottom: '#daefe2',
  cardBorderColor: '#ffffff',
  cardBorderAlpha: 0.86,
  bgTop: '#cfe6d5',
  bgBottom: '#eef3e6',
  glassBorderColor: '#ffffff',
  glassBorderAlpha: 0.78,
  glassColor: '#ecfaf1',
  glassAlpha: 0.34,
  bubbleDark: '#7aa98a',
  bubbleLight: '#bcd6c3',
  bubbleAlphaMin: 0.4,
  bubbleAlphaMax: 0.85,
  textInk: '#183f2e',
  textMuted: '#6a8f7f',
  textMuted2: '#5f8c79',
  fontBody: "Inter, system-ui, -apple-system, Segoe UI, Roboto, Helvetica, Arial, 'Apple Color Emoji','Segoe UI Emoji'",
  fontHeading: "Fraunces, 'Playfair Display', Georgia, serif",
  sizeBase: 16,
  sizeH1: 28,
  sizeCard: 20,
  sizeLabel: 11,
}

type PaletteHexInputs = {
  cardTop: string
  cardBottom: string
  cardBorder: string
  bgTop: string
  bgBottom: string
  glass: string
  glassBorder: string
  bubbleDark: string
  bubbleLight: string
  textInk: string
  textMuted: string
  textMuted2: string
}

type FontOption = { label: string; value: string }

const BODY_FONT_OPTIONS: FontOption[] = [
  {
    label: 'Inter',
    value: "Inter, system-ui, -apple-system, Segoe UI, Roboto, Helvetica, Arial, 'Apple Color Emoji','Segoe UI Emoji'",
  },
  {
    label: 'Roboto',
    value: "Roboto, system-ui, -apple-system, Segoe UI, Helvetica, Arial, 'Apple Color Emoji','Segoe UI Emoji'",
  },
  {
    label: 'Poppins',
    value: 'Poppins, system-ui, -apple-system, Segoe UI, Roboto, Helvetica, Arial',
  },
]

const HEADING_FONT_OPTIONS: FontOption[] = [
  { label: 'Fraunces', value: "Fraunces, 'Playfair Display', Georgia, serif" },
  { label: 'Playfair Display', value: "'Playfair Display', Georgia, serif" },
  { label: 'Poppins', value: 'Poppins, system-ui, -apple-system, Segoe UI, Roboto, Helvetica, Arial' },
  { label: 'Inter', value: "Inter, system-ui, -apple-system, Segoe UI, Roboto, Helvetica, Arial" },
]

function parseCssNumeric(value: string, fallback: number) {
  const parsed = Number.parseFloat(value)
  return Number.isFinite(parsed) ? parsed : fallback
}

function parseRgbaColor(value: string): { hex: string; alpha: number } | null {
  const match = value.match(/rgba?\(([^)]+)\)/i)
  if (!match) return null
  const parts = match[1].split(',').map((part) => part.trim())
  const [r, g, b, a = '1'] = parts
  const toHex = (component: string) => {
    const parsed = Math.max(0, Math.min(255, Number(component)))
    return parsed.toString(16).padStart(2, '0')
  }
  const alpha = parseCssNumeric(a, 1)
  return { hex: `#${[r, g, b].map(toHex).join('')}`, alpha }
}

function extractPaletteFromStyle(style: CSSStyleDeclaration, fallback: PaletteState): PaletteState {
  const glass = parseRgbaColor(style.getPropertyValue('--glass'))
  const glassStroke = parseRgbaColor(style.getPropertyValue('--glass-stroke'))
  const cardStroke = parseRgbaColor(style.getPropertyValue('--card-stroke'))

  return {
    ...fallback,
    cardTop: style.getPropertyValue('--inner-top').trim() || fallback.cardTop,
    cardBottom: style.getPropertyValue('--inner-bottom').trim() || fallback.cardBottom,
    cardBorderColor: cardStroke?.hex ?? fallback.cardBorderColor,
    bgTop: style.getPropertyValue('--bg-top').trim() || fallback.bgTop,
    bgBottom: style.getPropertyValue('--bg-bottom').trim() || fallback.bgBottom,
    glassBorderColor: glassStroke?.hex ?? fallback.glassBorderColor,
    bubbleDark: style.getPropertyValue('--dark').trim() || fallback.bubbleDark,
    bubbleLight: style.getPropertyValue('--light').trim() || fallback.bubbleLight,
    textInk: style.getPropertyValue('--ink').trim() || fallback.textInk,
    textMuted: style.getPropertyValue('--muted').trim() || fallback.textMuted,
    textMuted2: style.getPropertyValue('--muted-2').trim() || fallback.textMuted2,
    fontBody: style.getPropertyValue('--font-family').trim() || fallback.fontBody,
    fontHeading: style.getPropertyValue('--heading-font').trim() || fallback.fontHeading,
    sizeBase: parseCssNumeric(style.getPropertyValue('--base-font-size'), fallback.sizeBase),
    sizeH1: parseCssNumeric(style.getPropertyValue('--heading-size'), fallback.sizeH1),
    sizeCard: parseCssNumeric(style.getPropertyValue('--card-text-size'), fallback.sizeCard),
    sizeLabel: parseCssNumeric(style.getPropertyValue('--label-size'), fallback.sizeLabel),
    glassColor: glass?.hex ?? fallback.glassColor,
    glassAlpha: glass?.alpha ?? fallback.glassAlpha,
    glassBorderAlpha: glassStroke?.alpha ?? fallback.glassBorderAlpha,
    cardBorderAlpha: cardStroke?.alpha ?? fallback.cardBorderAlpha,
    bubbleAlphaMin: parseCssNumeric(style.getPropertyValue('--lava-alpha-min'), fallback.bubbleAlphaMin),
    bubbleAlphaMax: parseCssNumeric(style.getPropertyValue('--lava-alpha-max'), fallback.bubbleAlphaMax),
  }
}

function paletteToCssVars(palette: PaletteState): Array<[string, string]> {
  return [
    ['--inner-top', palette.cardTop],
    ['--inner-bottom', palette.cardBottom],
    ['--bg-top', palette.bgTop],
    ['--bg-bottom', palette.bgBottom],
    ['--glass', rgbaFromHexAlpha(palette.glassColor, palette.glassAlpha)],
    ['--glass-stroke', rgbaFromHexAlpha(palette.glassBorderColor, palette.glassBorderAlpha)],
    ['--card-stroke', rgbaFromHexAlpha(palette.cardBorderColor, palette.cardBorderAlpha)],
    ['--dark', palette.bubbleDark],
    ['--light', palette.bubbleLight],
    ['--lava-alpha-min', String(palette.bubbleAlphaMin)],
    ['--lava-alpha-max', String(palette.bubbleAlphaMax)],
    ['--ink', palette.textInk],
    ['--muted', palette.textMuted],
    ['--muted-2', palette.textMuted2],
    ['--font-family', palette.fontBody],
    ['--heading-font', palette.fontHeading],
    ['--base-font-size', `${palette.sizeBase}px`],
    ['--heading-size', `${palette.sizeH1}px`],
    ['--card-text-size', `${palette.sizeCard}px`],
    ['--label-size', `${palette.sizeLabel}px`],
  ]
}

function arePalettesEqual(a: PaletteState, b: PaletteState): boolean {
  return (
    a.cardTop === b.cardTop &&
    a.cardBottom === b.cardBottom &&
    a.cardBorderColor === b.cardBorderColor &&
    a.cardBorderAlpha === b.cardBorderAlpha &&
    a.bgTop === b.bgTop &&
    a.bgBottom === b.bgBottom &&
    a.glassBorderColor === b.glassBorderColor &&
    a.glassBorderAlpha === b.glassBorderAlpha &&
    a.glassColor === b.glassColor &&
    a.glassAlpha === b.glassAlpha &&
    a.bubbleDark === b.bubbleDark &&
    a.bubbleLight === b.bubbleLight &&
    a.bubbleAlphaMin === b.bubbleAlphaMin &&
    a.bubbleAlphaMax === b.bubbleAlphaMax &&
    a.textInk === b.textInk &&
    a.textMuted === b.textMuted &&
    a.textMuted2 === b.textMuted2 &&
    a.fontBody === b.fontBody &&
    a.fontHeading === b.fontHeading &&
    a.sizeBase === b.sizeBase &&
    a.sizeH1 === b.sizeH1 &&
    a.sizeCard === b.sizeCard &&
    a.sizeLabel === b.sizeLabel
  )
}

function AdminCustomizationPanel({ refreshPalette }: { refreshPalette: () => void }) {
  const [isOpen, setIsOpen] = useState(false)
  const [palette, setPalette] = useState<PaletteState>(() => {
    if (typeof document === 'undefined') return DEFAULT_PALETTE
    const style = getComputedStyle(document.documentElement)
    return extractPaletteFromStyle(style, DEFAULT_PALETTE)
  })
  const [hexInputs, setHexInputs] = useState<PaletteHexInputs>({
    cardTop: '',
    cardBottom: '',
    cardBorder: '',
    bgTop: '',
    bgBottom: '',
    glass: '',
    glassBorder: '',
    bubbleDark: '',
    bubbleLight: '',
    textInk: '',
    textMuted: '',
    textMuted2: '',
  })
  const [fontUrl, setFontUrl] = useState('')
  const [fontFamilyName, setFontFamilyName] = useState('')
  const [fontApplyWhere, setFontApplyWhere] = useState<'body' | 'heading' | 'both'>('body')
  const [bodyOptions, setBodyOptions] = useState(BODY_FONT_OPTIONS)
  const [headingOptions, setHeadingOptions] = useState(HEADING_FONT_OPTIONS)
  const paletteTouchedRef = useRef(false)
  const mountedRef = useRef(false)
  const paletteInitializedRef = useRef(false)
  const previousPaletteRef = useRef<PaletteState | null>(null)

  const updateHexInput = useCallback((key: keyof PaletteHexInputs, value: string) => {
    setHexInputs((prev) => ({ ...prev, [key]: value }))
  }, [])

  const markPaletteChanged = useCallback(() => {
    paletteTouchedRef.current = true
  }, [])

<<<<<<< HEAD
  const setPaletteValues = useCallback(
    (updates: Partial<PaletteState>, options?: { markPalette?: boolean }) => {
      setPalette((prev) => ({ ...prev, ...updates }))
      if (options?.markPalette !== false) {
        markPaletteChanged()
      }
    },
    [markPaletteChanged],
  )
=======
  const setPaletteValues = useCallback((updates: Partial<PaletteState>, options?: { markPalette?: boolean }) => {
    setPalette((prev) => ({ ...prev, ...updates }))
    if (options?.markPalette) {
      markPaletteChanged()
    }
  }, [markPaletteChanged])
>>>>>>> 288bafea

  useLayoutEffect(() => {
    mountedRef.current = true

<<<<<<< HEAD
    if (!paletteInitializedRef.current) {
      paletteInitializedRef.current = true
      const computedPalette = extractPaletteFromStyle(getComputedStyle(document.documentElement), DEFAULT_PALETTE)

      if (!arePalettesEqual(computedPalette, palette)) {
        setPalette(computedPalette)
      }
    }
  }, [palette])

  useInsertionEffect(() => {
    if (!paletteTouchedRef.current) return

    const root = document.documentElement
    const previous = previousPaletteRef.current
    const previousVars = previous ? new Map(paletteToCssVars(previous)) : null
    const updated = paletteToCssVars(palette)
=======
  useInsertionEffect(() => {
    const root = document.documentElement
    const computedPalette = extractPaletteFromStyle(getComputedStyle(root), DEFAULT_PALETTE)

    let paletteToApply: PaletteState = palette

    if (!paletteInitializedRef.current) {
      paletteInitializedRef.current = true
      paletteToApply = computedPalette

      if (!arePalettesEqual(palette, computedPalette)) {
        setPalette(computedPalette)
      }
    }

    const previous = previousPaletteRef.current
    const previousVars = previous ? new Map(paletteToCssVars(previous)) : null
    const updated = paletteToCssVars(paletteToApply)
>>>>>>> 288bafea

    updated.forEach(([name, value]) => {
      if (!previousVars || previousVars.get(name) !== value) {
        root.style.setProperty(name, value)
      }
    })
<<<<<<< HEAD
=======

    previousPaletteRef.current = paletteToApply
  }, [palette])
>>>>>>> 288bafea

    previousPaletteRef.current = palette
  }, [palette])

  useEffect(() => {
    if (!mountedRef.current || !paletteTouchedRef.current) return
    refreshPalette()
  }, [palette.bubbleDark, palette.bubbleLight, palette.bubbleAlphaMin, palette.bubbleAlphaMax, refreshPalette])

  const applyHexValue = useCallback(
    (key: keyof PaletteHexInputs, setter: (value: string) => void) => {
      const value = hexInputs[key].trim()
      if (!value || !isHex(value)) return
      setter(value)
      updateHexInput(key, value)
    },
    [hexInputs, updateHexInput],
  )

  const handleSwatchClick = useCallback(
    (rules: string) => {
      const entries = rules
        .split(';')
        .map((rule) => rule.trim())
        .filter(Boolean)
        .map((rule) => rule.split(':'))
        .filter(([prop, val]) => Boolean(prop) && Boolean(val)) as Array<[string, string]>

      const updates: Partial<PaletteState> = {}
      let paletteChanged = false

      entries.forEach(([prop, val]) => {
        const value = val.trim()
        switch (prop.trim()) {
          case '--glass': {
            const parsed = parseRgbaColor(value)
            if (parsed) {
              updates.glassColor = parsed.hex
              updates.glassAlpha = parsed.alpha
            }
            break
          }
          case '--glass-stroke':
            updates.glassBorderColor = value
            break
          case '--card-stroke':
            updates.cardBorderColor = value
            break
          case '--inner-top':
            updates.cardTop = value
            break
          case '--inner-bottom':
            updates.cardBottom = value
            break
          case '--bg-top':
            updates.bgTop = value
            break
          case '--bg-bottom':
            updates.bgBottom = value
            break
          case '--dark':
            updates.bubbleDark = value
            paletteChanged = true
            break
          case '--light':
            updates.bubbleLight = value
            paletteChanged = true
            break
          case '--ink':
            updates.textInk = value
            break
          case '--muted':
            updates.textMuted = value
            break
          case '--muted-2':
            updates.textMuted2 = value
            break
          default:
            break
        }
      })

      setPaletteValues(updates, { markPalette: paletteChanged })
    },
    [setPaletteValues],
  )

  const handleFontAdd = useCallback(() => {
    const url = fontUrl.trim()
    const family = fontFamilyName.trim()
    if (!url || !family) return
    const target = fontApplyWhere

    const linkExists = Array.from(document.querySelectorAll<HTMLLinkElement>('link[rel="stylesheet"]')).some(
      (link) => link.href === url,
    )
    if (!linkExists) {
      const link = document.createElement('link')
      link.rel = 'stylesheet'
      link.href = url
      document.head.appendChild(link)
    }

    if (target === 'body' || target === 'both') {
      setBodyOptions((prev) => (prev.some((option) => option.value === family) ? prev : [...prev, { label: family, value: family }]))
      setPaletteValues({ fontBody: family })
    }

    if (target === 'heading' || target === 'both') {
      setHeadingOptions((prev) =>
        prev.some((option) => option.value === family) ? prev : [...prev, { label: family, value: family }],
      )
      setPaletteValues({ fontHeading: family })
    }
  }, [fontApplyWhere, fontFamilyName, fontUrl, setPaletteValues])

  const handleSaveClick = useCallback(() => {
    const html = '<!doctype html>\n' + document.documentElement.outerHTML
    const blob = new Blob([html], { type: 'text/html' })
    const anchor = document.createElement('a')
    const name = (document.title || 'index').toLowerCase().replace(/[^a-z0-9]+/g, '-') + '.html'
    anchor.href = URL.createObjectURL(blob)
    anchor.download = name
    document.body.appendChild(anchor)
    anchor.click()
    window.setTimeout(() => {
      URL.revokeObjectURL(anchor.href)
      anchor.remove()
    }, 1200)
  }, [])

  const handleGlassAlphaChange = useCallback(
    (value: string) => {
      const parsed = Number.parseFloat(value)
      if (!Number.isFinite(parsed)) return
      setPaletteValues({ glassAlpha: Math.max(0, Math.min(1, parsed)) })
    },
    [setPaletteValues],
  )

  const handleBubbleAlphaChange = useCallback(
    (key: 'bubbleAlphaMin' | 'bubbleAlphaMax', value: string) => {
      const parsed = Number.parseFloat(value)
      if (!Number.isFinite(parsed)) return
      const clamped = Math.max(0, Math.min(1, parsed))
      setPalette((prev) => {
        let nextMin = key === 'bubbleAlphaMin' ? clamped : prev.bubbleAlphaMin
        let nextMax = key === 'bubbleAlphaMax' ? clamped : prev.bubbleAlphaMax
        if (key === 'bubbleAlphaMin' && nextMin > nextMax) {
          nextMax = nextMin
        } else if (key === 'bubbleAlphaMax' && nextMax < nextMin) {
          nextMin = nextMax
        }
        return { ...prev, bubbleAlphaMin: nextMin, bubbleAlphaMax: nextMax }
      })
      markPaletteChanged()
    },
    [markPaletteChanged],
  )

  const handleSizeChange = useCallback(
    (key: keyof Pick<PaletteState, 'sizeBase' | 'sizeH1' | 'sizeCard' | 'sizeLabel'>, value: string, fallback: number) => {
      const parsed = parseInt(value || `${fallback}`, 10)
      if (!Number.isFinite(parsed)) return
      setPaletteValues({ [key]: parsed } as Partial<PaletteState>)
    },
    [setPaletteValues],
  )

  const renderSwatch = (css: string, style: string) => (
    <div className="swatch" style={{ background: style }} onClick={() => handleSwatchClick(css)} role="button" />
  )

  return (
    <>
      <button id="paletteBtn" title="Personalizar" onClick={() => setIsOpen((open) => !open)}>
        <svg viewBox="0 0 24 24" fill="none" stroke="currentColor">
          <circle cx="12" cy="12" r="9" />
          <path d="M14.8 14.8a3 3 0 1 1-4.6-3.6" />
          <path d="M7.2 7.2l1.8 1.8" />
          <path d="M16.8 7.2l-1.8 1.8" />
        </svg>
      </button>
      <div id="palettePanel" className={isOpen ? 'open' : ''} onClick={(event) => event.target === event.currentTarget && setIsOpen(false)}>
        <div id="panelScroll">
          <div className="pal-section">
            <h3>Cards (livre)</h3>
            <div className="row">
              <span className="small">Superior</span>
              <input
                type="color"
                className="colorpicker"
                id="cardTop"
                value={palette.cardTop}
                onChange={(event) => setPaletteValues({ cardTop: event.target.value })}
              />
            </div>
            <div className="row">
              <span className="small">Inferior</span>
              <input
                type="color"
                className="colorpicker"
                id="cardBottom"
                value={palette.cardBottom}
                onChange={(event) => setPaletteValues({ cardBottom: event.target.value })}
              />
            </div>
            <div className="row">
              <input
                type="text"
                className="input-hex"
                id="cardTopHex"
                placeholder="#RRGGBB"
                value={hexInputs.cardTop}
                onChange={(event) => updateHexInput('cardTop', event.target.value)}
              />
              <button className="btn-mini" id="addCardTop" type="button" onClick={() => applyHexValue('cardTop', (value) => setPaletteValues({ cardTop: value }))}>
                Aplicar sup.
              </button>
            </div>
            <div className="row">
              <input
                type="text"
                className="input-hex"
                id="cardBottomHex"
                placeholder="#RRGGBB"
                value={hexInputs.cardBottom}
                onChange={(event) => updateHexInput('cardBottom', event.target.value)}
              />
              <button
                className="btn-mini"
                id="addCardBottom"
                type="button"
                onClick={() => applyHexValue('cardBottom', (value) => setPaletteValues({ cardBottom: value }))}
              >
                Aplicar inf.
              </button>
            </div>
            <div className="row">
              <span className="small">Borda card</span>
              <input
                type="color"
                className="colorpicker"
                id="cardBorderColor"
                value={palette.cardBorderColor}
                onChange={(event) => setPaletteValues({ cardBorderColor: event.target.value })}
              />
            </div>
            <div className="row">
              <span className="small">Opacidade borda</span>
              <input
                type="range"
                className="range"
                id="cardBorderAlpha"
                min="0"
                max="1"
                step="0.01"
                value={palette.cardBorderAlpha}
                onChange={(event) => setPaletteValues({ cardBorderAlpha: Number(event.target.value) })}
              />
            </div>
            <div className="row">
              <input
                type="text"
                className="input-hex"
                id="cardBorderHex"
                placeholder="#RRGGBB"
                value={hexInputs.cardBorder}
                onChange={(event) => updateHexInput('cardBorder', event.target.value)}
              />
              <button
                className="btn-mini"
                id="applyCardBorderHex"
                type="button"
                onClick={() => applyHexValue('cardBorder', (value) => setPaletteValues({ cardBorderColor: value }))}
              >
                Aplicar borda
              </button>
            </div>
          </div>
          <div className="pal-section">
            <h3>Container (fundo)</h3>
            <div className="pal-options">
              {renderSwatch('--bg-top:#cfe6d5;--bg-bottom:#eef3e6', '#cfe6d5')}
              {renderSwatch('--bg-top:#e3e8df;--bg-bottom:#f2f3ef', '#e3e8df')}
              {renderSwatch('--bg-top:#dbece3;--bg-bottom:#eef4ec', '#dbece3')}
            </div>
            <div className="row">
              <span className="small">Topo</span>
              <input
                type="color"
                className="colorpicker"
                id="bgTop"
                value={palette.bgTop}
                onChange={(event) => setPaletteValues({ bgTop: event.target.value })}
              />
            </div>
            <div className="row">
              <span className="small">Base</span>
              <input
                type="color"
                className="colorpicker"
                id="bgBottom"
                value={palette.bgBottom}
                onChange={(event) => setPaletteValues({ bgBottom: event.target.value })}
              />
            </div>
            <div className="row">
              <input
                type="text"
                className="input-hex"
                id="bgTopHex"
                placeholder="#RRGGBB"
                value={hexInputs.bgTop}
                onChange={(event) => updateHexInput('bgTop', event.target.value)}
              />
              <button className="btn-mini" id="addBgTop" type="button" onClick={() => applyHexValue('bgTop', (value) => setPaletteValues({ bgTop: value }))}>
                Aplicar topo
              </button>
            </div>
            <div className="row">
              <input
                type="text"
                className="input-hex"
                id="bgBottomHex"
                placeholder="#RRGGBB"
                value={hexInputs.bgBottom}
                onChange={(event) => updateHexInput('bgBottom', event.target.value)}
              />
              <button className="btn-mini" id="addBgBottom" type="button" onClick={() => applyHexValue('bgBottom', (value) => setPaletteValues({ bgBottom: value }))}>
                Aplicar base
              </button>
            </div>
            <div className="hr" />
            <div className="row">
              <span className="small">Borda vidro</span>
              <input
                type="color"
                className="colorpicker"
                id="glassBorderColor"
                value={palette.glassBorderColor}
                onChange={(event) => setPaletteValues({ glassBorderColor: event.target.value })}
              />
            </div>
            <div className="row">
              <span className="small">Opacidade borda</span>
              <input
                type="range"
                className="range"
                id="glassBorderAlpha"
                min="0"
                max="1"
                step="0.01"
                value={palette.glassBorderAlpha}
                onChange={(event) => setPaletteValues({ glassBorderAlpha: Number(event.target.value) })}
              />
            </div>
            <div className="row">
              <input
                type="text"
                className="input-hex"
                id="glassBorderHex"
                placeholder="#RRGGBB"
                value={hexInputs.glassBorder}
                onChange={(event) => updateHexInput('glassBorder', event.target.value)}
              />
              <button
                className="btn-mini"
                id="applyGlassBorderHex"
                type="button"
                onClick={() => applyHexValue('glassBorder', (value) => setPaletteValues({ glassBorderColor: value }))}
              >
                Aplicar borda
              </button>
            </div>
          </div>
          <div className="pal-section">
            <h3>Overlay (vidro)</h3>
            <div className="pal-options">
              {renderSwatch('--glass:rgba(236,250,241,.34)', 'rgba(236,250,241,.34)')}
              {renderSwatch('--glass:rgba(240,245,240,.42)', 'rgba(240,245,240,.42)')}
              {renderSwatch('--glass:rgba(230,240,235,.50)', 'rgba(230,240,235,.50)')}
            </div>
            <div className="row">
              <span className="small">Cor</span>
              <input
                type="color"
                className="colorpicker"
                id="glassColor"
                value={palette.glassColor}
                onChange={(event) => setPaletteValues({ glassColor: event.target.value })}
              />
            </div>
            <div className="row">
              <span className="small">Opacidade</span>
              <input
                type="range"
                className="range"
                id="glassAlpha"
                min="0"
                max="1"
                step="0.01"
                value={palette.glassAlpha}
                onChange={(event) => handleGlassAlphaChange(event.target.value)}
              />
            </div>
            <div className="row">
              <input
                type="text"
                className="input-hex"
                id="glassHex"
                placeholder="#RRGGBB"
                value={hexInputs.glass}
                onChange={(event) => updateHexInput('glass', event.target.value)}
              />
              <button className="btn-mini" id="applyGlassHex" type="button" onClick={() => applyHexValue('glass', (value) => setPaletteValues({ glassColor: value }))}>
                Aplicar cor
              </button>
            </div>
          </div>
          <div className="pal-section">
            <h3>Bolhas</h3>
            <div className="pal-options">
              {renderSwatch('--dark:#7aa98a;--light:#bcd6c3', '#7aa98a')}
              {renderSwatch('--dark:#86b79c;--light:#cae0cf', '#86b79c')}
              {renderSwatch('--dark:#9ccbb1;--light:#d7ede1', '#9ccbb1')}
            </div>
            <div className="row">
              <span className="small">Escura</span>
              <input
                type="color"
                className="colorpicker"
                id="bubbleDark"
                value={palette.bubbleDark}
                onChange={(event) => setPaletteValues({ bubbleDark: event.target.value }, { markPalette: true })}
              />
            </div>
            <div className="row">
              <span className="small">Clara</span>
              <input
                type="color"
                className="colorpicker"
                id="bubbleLight"
                value={palette.bubbleLight}
                onChange={(event) => setPaletteValues({ bubbleLight: event.target.value }, { markPalette: true })}
              />
            </div>
            <div className="row">
              <span className="small">Opac. mín</span>
              <input
                type="range"
                className="range"
                id="bubbleAlphaMin"
                min="0"
                max="1"
                step="0.01"
                value={palette.bubbleAlphaMin}
                onChange={(event) => handleBubbleAlphaChange('bubbleAlphaMin', event.target.value)}
              />
            </div>
            <div className="row">
              <span className="small">Opac. máx</span>
              <input
                type="range"
                className="range"
                id="bubbleAlphaMax"
                min="0"
                max="1"
                step="0.01"
                value={palette.bubbleAlphaMax}
                onChange={(event) => handleBubbleAlphaChange('bubbleAlphaMax', event.target.value)}
              />
            </div>
            <div className="row">
              <input
                type="text"
                className="input-hex"
                id="bubbleDarkHex"
                placeholder="#RRGGBB"
                value={hexInputs.bubbleDark}
                onChange={(event) => updateHexInput('bubbleDark', event.target.value)}
              />
              <button
                className="btn-mini"
                id="applyBubbleDark"
                type="button"
                onClick={() => applyHexValue('bubbleDark', (value) => setPaletteValues({ bubbleDark: value }, { markPalette: true }))}
              >
                Aplicar escura
              </button>
            </div>
            <div className="row">
              <input
                type="text"
                className="input-hex"
                id="bubbleLightHex"
                placeholder="#RRGGBB"
                value={hexInputs.bubbleLight}
                onChange={(event) => updateHexInput('bubbleLight', event.target.value)}
              />
              <button
                className="btn-mini"
                id="applyBubbleLight"
                type="button"
                onClick={() => applyHexValue('bubbleLight', (value) => setPaletteValues({ bubbleLight: value }, { markPalette: true }))}
              >
                Aplicar clara
              </button>
            </div>
          </div>
          <div className="pal-section">
            <h3>Textos &amp; Títulos</h3>
            <div className="pal-options">
              {renderSwatch('--ink:#183f2e;--muted:#6a8f7f;--muted-2:#5f8c79', '#183f2e')}
              {renderSwatch('--ink:#224c3a;--muted:#7da08d;--muted-2:#5f8c79', '#224c3a')}
              {renderSwatch('--ink:#123628;--muted:#5a7a6a;--muted-2:#497565', '#123628')}
            </div>
            <div className="row">
              <span className="small">Primária</span>
              <input
                type="color"
                className="colorpicker"
                id="textInk"
                value={palette.textInk}
                onChange={(event) => setPaletteValues({ textInk: event.target.value })}
              />
            </div>
            <div className="row">
              <span className="small">Muted</span>
              <input
                type="color"
                className="colorpicker"
                id="textMuted"
                value={palette.textMuted}
                onChange={(event) => setPaletteValues({ textMuted: event.target.value })}
              />
            </div>
            <div className="row">
              <span className="small">Muted 2</span>
              <input
                type="color"
                className="colorpicker"
                id="textMuted2"
                value={palette.textMuted2}
                onChange={(event) => setPaletteValues({ textMuted2: event.target.value })}
              />
            </div>
            <div className="row">
              <input
                type="text"
                className="input-hex"
                id="textInkHex"
                placeholder="#RRGGBB"
                value={hexInputs.textInk}
                onChange={(event) => updateHexInput('textInk', event.target.value)}
              />
              <button className="btn-mini" id="applyTextInk" type="button" onClick={() => applyHexValue('textInk', (value) => setPaletteValues({ textInk: value }))}>
                Aplicar prim.
              </button>
            </div>
            <div className="row">
              <input
                type="text"
                className="input-hex"
                id="textMutedHex"
                placeholder="#RRGGBB"
                value={hexInputs.textMuted}
                onChange={(event) => updateHexInput('textMuted', event.target.value)}
              />
              <button
                className="btn-mini"
                id="applyTextMuted"
                type="button"
                onClick={() => applyHexValue('textMuted', (value) => setPaletteValues({ textMuted: value }))}
              >
                Aplicar muted
              </button>
            </div>
            <div className="row">
              <input
                type="text"
                className="input-hex"
                id="textMuted2Hex"
                placeholder="#RRGGBB"
                value={hexInputs.textMuted2}
                onChange={(event) => updateHexInput('textMuted2', event.target.value)}
              />
              <button
                className="btn-mini"
                id="applyTextMuted2"
                type="button"
                onClick={() => applyHexValue('textMuted2', (value) => setPaletteValues({ textMuted2: value }))}
              >
                Aplicar muted2
              </button>
            </div>
            <div className="hr" />
            <div className="row">
              <span className="small">Fonte texto</span>
              <select
                id="fontBody"
                className="colorpicker"
                value={palette.fontBody}
                onChange={(event) => setPaletteValues({ fontBody: event.target.value })}
              >
                {bodyOptions.map((option) => (
                  <option key={option.value} value={option.value}>
                    {option.label}
                  </option>
                ))}
              </select>
            </div>
            <div className="row">
              <span className="small">Fonte título</span>
              <select
                id="fontHeading"
                className="colorpicker"
                value={palette.fontHeading}
                onChange={(event) => setPaletteValues({ fontHeading: event.target.value })}
              >
                {headingOptions.map((option) => (
                  <option key={option.value} value={option.value}>
                    {option.label}
                  </option>
                ))}
              </select>
            </div>
            <div className="row">
              <span className="small">Texto base (px)</span>
              <input
                type="number"
                id="sizeBase"
                className="colorpicker"
                min="10"
                max="28"
                step="1"
                value={palette.sizeBase}
                onChange={(event) => handleSizeChange('sizeBase', event.target.value, DEFAULT_PALETTE.sizeBase)}
              />
            </div>
            <div className="row">
              <span className="small">Título H1 (px)</span>
              <input
                type="number"
                id="sizeH1"
                className="colorpicker"
                min="20"
                max="80"
                step="1"
                value={palette.sizeH1}
                onChange={(event) => handleSizeChange('sizeH1', event.target.value, DEFAULT_PALETTE.sizeH1)}
              />
            </div>
            <div className="row">
              <span className="small">Texto cards (px)</span>
              <input
                type="number"
                id="sizeCard"
                className="colorpicker"
                min="10"
                max="36"
                step="1"
                value={palette.sizeCard}
                onChange={(event) => handleSizeChange('sizeCard', event.target.value, DEFAULT_PALETTE.sizeCard)}
              />
            </div>
            <div className="row">
              <span className="small">Label/muted (px)</span>
              <input
                type="number"
                id="sizeLabel"
                className="colorpicker"
                min="8"
                max="24"
                step="1"
                value={palette.sizeLabel}
                onChange={(event) => handleSizeChange('sizeLabel', event.target.value, DEFAULT_PALETTE.sizeLabel)}
              />
            </div>
          </div>
          <div className="pal-section">
            <h3>Adicionar nova fonte</h3>
            <div className="row">
              <span className="small">CSS URL</span>
              <input
                type="text"
                id="fontUrl"
                className="colorpicker"
                placeholder="https://fonts.googleapis.com/css2?family=DM+Sans:wght@400;700&display=swap"
                value={fontUrl}
                onChange={(event) => setFontUrl(event.target.value)}
              />
            </div>
            <div className="row">
              <span className="small">Family</span>
              <input
                type="text"
                id="fontFamilyName"
                className="colorpicker"
                placeholder="DM Sans, sans-serif"
                value={fontFamilyName}
                onChange={(event) => setFontFamilyName(event.target.value)}
              />
            </div>
            <div className="row">
              <span className="small">Aplicar em</span>
              <select
                id="fontApplyWhere"
                className="colorpicker"
                value={fontApplyWhere}
                onChange={(event) => setFontApplyWhere(event.target.value as 'body' | 'heading' | 'both')}
              >
                <option value="body">Texto</option>
                <option value="heading">Título</option>
                <option value="both">Ambos</option>
              </select>
            </div>
            <div className="row">
              <button className="btn-mini" id="addFontBtn" type="button" onClick={handleFontAdd}>
                Adicionar &amp; aplicar
              </button>
            </div>
          </div>
        </div>
        <button id="saveBtn" type="button" onClick={handleSaveClick}>
          Salvar (baixar HTML)
        </button>
      </div>
    </>
  )
}

export default function ProcedimentoPage() {
  const now = useMemo(() => new Date(), [])
  const [year, setYear] = useState(now.getFullYear())
  const [month, setMonth] = useState(now.getMonth())
  const [techniqueCatalog, setTechniqueCatalog] = useState<TechniqueCatalogEntry[]>([])
  const [catalogStatus, setCatalogStatus] = useState<'idle' | 'loading' | 'ready' | 'error'>('idle')
  const [catalogError, setCatalogError] = useState<string | null>(null)
  const [selectedServiceId, setSelectedServiceId] = useState<string | null>(null)
  const [selectedTechniqueId, setSelectedTechniqueId] = useState<string | null>(null)
  const [showAllTechniques, setShowAllTechniques] = useState(false)
  const [appointments, setAppointments] = useState<LoadedAppointment[]>([])
  const [userId, setUserId] = useState<string | null>(null)
  const [isLoadingAvailability, setIsLoadingAvailability] = useState(true)
  const [availabilityError, setAvailabilityError] = useState<string | null>(null)
  const [selectedDate, setSelectedDate] = useState<string | null>(null)
  const [selectedSlot, setSelectedSlot] = useState<string | null>(null)
  const [summarySnapshot, setSummarySnapshot] = useState<SummarySnapshot | null>(null)
  const [appointmentId, setAppointmentId] = useState<string | null>(null)
  const [isSummaryModalOpen, setIsSummaryModalOpen] = useState(false)
  const [isCreatingAppointment, setIsCreatingAppointment] = useState(false)
  const [isProcessingPayment, setIsProcessingPayment] = useState(false)
  const [modalError, setModalError] = useState<string | null>(null)
  const [isPayLaterNoticeOpen, setIsPayLaterNoticeOpen] = useState(false)
  const [actionMessage, setActionMessage] = useState<
    { kind: 'success' | 'error'; text: string } | null
  >(null)
  const [isAdmin, setIsAdmin] = useState(false)
  const [shouldReduceMotion, setShouldReduceMotion] = useState(false)
  const [pendingScrollTarget, setPendingScrollTarget] = useState<
    'technique' | 'date' | 'time' | null
  >(null)

  const router = useRouter()
  const { refreshPalette } = useLavaLamp()
  const revealStage = useLavaRevealStage()

  const typeSectionRef = useRef<HTMLDivElement | null>(null)
  const techniqueSectionRef = useRef<HTMLDivElement | null>(null)
  const dateSectionRef = useRef<HTMLDivElement | null>(null)
  const timeSectionRef = useRef<HTMLDivElement | null>(null)
  const slotsContainerRef = useRef<HTMLDivElement | null>(null)
  const summaryRef = useRef<HTMLDivElement | null>(null)

  useEffect(() => {
    if (typeof window === 'undefined') {
      setShouldReduceMotion(prefersReducedMotion())
      return
    }

    const media = window.matchMedia('(prefers-reduced-motion: reduce)')
    const syncPreference = () => setShouldReduceMotion(media.matches)

    syncPreference()

    media.addEventListener('change', syncPreference)
    return () => {
      media.removeEventListener('change', syncPreference)
    }
  }, [])

  useLayoutEffect(() => {
    const typeSection = typeSectionRef.current
    if (!typeSection) return

    const lockGlassHeight = () => {
      const reference = typeSection.querySelector<HTMLElement>('.glass')
      if (!reference) return
      const height = reference.getBoundingClientRect().height
      if (height > 0) {
        typeSection.style.setProperty('--glass-min-height', `${Math.round(height)}px`)
      }
    }

    lockGlassHeight()
    window.addEventListener('resize', lockGlassHeight)

    return () => {
      window.removeEventListener('resize', lockGlassHeight)
      typeSection.style.removeProperty('--glass-min-height')
    }
  }, [])

  useEffect(() => {
    document.documentElement.classList.add('force-motion')
    if (typeof window !== 'undefined' && window.location.hash.includes('nomotion')) {
      document.documentElement.classList.remove('force-motion')
    }

    return () => {
      document.documentElement.classList.remove('force-motion')
    }
  }, [])

  useEffect(() => {
    let active = true

    const loadSessionAndProfile = async () => {
      const { data, error } = await supabase.auth.getSession()
      if (!active) return

      if (error) {
        console.error('Erro ao obter sessão', error)
        setUserId(null)
        setIsAdmin(false)
        return
      }

      const session = data.session
      if (!session) {
        window.location.href = '/login'
        return
      }

      setUserId(session.user.id)

      const { data: profile, error: profileError } = await supabase
        .from('profiles')
        .select('role')
        .eq('id', session.user.id)
        .maybeSingle()

      if (!active) return

      if (profileError) {
        console.error('Erro ao carregar perfil', profileError)
        setIsAdmin(false)
        return
      }

      const role = profile?.role
      const isAdminRole = role === 'admin' || role === 'adminsuper' || role === 'adminmaster'
      setIsAdmin(isAdminRole)
    }

    void loadSessionAndProfile()

    return () => {
      active = false
    }
  }, [])

  useEffect(() => {
    let active = true

    const loadCatalog = async () => {
      setCatalogStatus('loading')
      setCatalogError(null)

      try {
        const { data, error } = await supabase
          .from('service_types')
          .select(
            `id, name, slug, description, active, order_index, assignments:service_type_assignments(services:services(id, name, slug, duration_min, price_cents, deposit_cents, buffer_min, active))`,
          )
          .eq('active', true)
          .order('order_index', { ascending: true, nullsFirst: true })
          .order('name', { ascending: true })

        if (error) throw error
        if (!active) return

        const normalized = (data ?? []).map((entry) => {
          const assignments = Array.isArray(entry.assignments)
            ? entry.assignments
            : entry.assignments
            ? [entry.assignments]
            : []

          const seenServices = new Set<string>()
          const servicesRaw = assignments.flatMap((assignment: ServiceTypeAssignment) => {
            const related = assignment?.services
            const relatedArray = Array.isArray(related)
              ? related
              : related
              ? [related]
              : []

            return relatedArray.filter((svc): svc is ServiceTechnique => {
              if (!svc || typeof svc.id !== 'string') return false
              if (seenServices.has(svc.id)) return false
              seenServices.add(svc.id)
              return true
            })
          })

          const services = servicesRaw
            .filter((svc) => svc && svc.active !== false)
            .map((svc) => {
              const duration = normalizeNumber(svc?.duration_min) ?? 0
              const price = normalizeNumber(svc?.price_cents) ?? 0
              const deposit = normalizeNumber(svc?.deposit_cents) ?? 0
              const buffer = normalizeNumber(svc?.buffer_min)

              return {
                id: svc.id,
                name: svc.name ?? 'Serviço',
                slug: svc.slug ?? null,
                duration_min: Math.max(0, Math.round(duration)),
                price_cents: Math.max(0, Math.round(price)),
                deposit_cents: Math.max(0, Math.round(deposit)),
                buffer_min: buffer !== null ? Math.max(0, Math.round(buffer)) : null,
                active: svc.active !== false,
              }
            })
            .filter((svc) => svc.duration_min > 0)
            .sort((a, b) => a.name.localeCompare(b.name, 'pt-BR'))

          const orderIndex = normalizeNumber(entry.order_index)

          return {
            id: entry.id,
            name: entry.name ?? 'Serviço',
            slug: entry.slug ?? null,
            description: entry.description ?? null,
            order_index: orderIndex !== null ? Math.round(orderIndex) : 0,
            active: entry.active !== false,
            services,
          } satisfies TechniqueCatalogEntry
        })

        normalized.sort(
          (a, b) =>
            a.order_index - b.order_index || a.name.localeCompare(b.name, 'pt-BR'),
        )

        setTechniqueCatalog(normalized)
        setCatalogStatus('ready')
      } catch (error) {
        console.error('Erro ao carregar serviços', error)
        if (!active) return
        setTechniqueCatalog([])
        setCatalogStatus('error')
        setCatalogError('Não foi possível carregar os serviços disponíveis. Tente novamente mais tarde.')
      }
    }

    void loadCatalog()

    return () => {
      active = false
    }
  }, [])

  useEffect(() => {
    if (!userId) return

    let isMounted = true

    const relevantStatuses = new Set(['pending', 'reserved', 'confirmed'])

    type AppointmentRecord = Partial<AvailabilityAppointment> | null | undefined

    const isRecordRelevant = (record: AppointmentRecord) => {
      if (!record) return false

      const status = record.status
      if (!status || !relevantStatuses.has(status)) return false

      const rawStart: string | null = record.scheduled_at ?? record.starts_at ?? null
      if (!rawStart) return false

      const start = new Date(rawStart)
      if (Number.isNaN(start.getTime())) return false

      const today = new Date()
      today.setHours(0, 0, 0, 0)
      const limit = new Date(today)
      limit.setDate(limit.getDate() + 60)

      return start >= today && start <= limit
    }

    const loadAvailability = async (options: { withLoading?: boolean } = {}) => {
      const { withLoading = true } = options

      if (withLoading) {
        setIsLoadingAvailability(true)
        setAvailabilityError(null)
      }

      try {
        const { data: sessionData, error: sessionError } = await supabase.auth.getSession()
        if (sessionError) throw sessionError

        const session = sessionData.session
        if (!session?.user?.id) {
          window.location.href = '/login'
          return
        }

        if (!isMounted) return

        const today = new Date()
        today.setHours(0, 0, 0, 0)
        const limit = new Date(today)
        limit.setDate(limit.getDate() + 60)

        const { data, error } = await supabase
          .from('appointments')
          .select('id, scheduled_at, starts_at, ends_at, status, customer_id, services(buffer_min)')
          .gte('starts_at', today.toISOString())
          .lte('starts_at', limit.toISOString())
          .in('status', ['pending', 'reserved', 'confirmed'])
          .order('starts_at', { ascending: true })

        if (error) throw error
        if (!isMounted) return

        setAppointments(data ?? [])
        setAvailabilityError(null)
      } catch (err) {
        console.error('Erro ao carregar disponibilidade', err)
        if (isMounted) {
          setAvailabilityError('Não foi possível carregar a disponibilidade. Tente novamente mais tarde.')
          setAppointments([])
        }
      } finally {
        if (withLoading && isMounted) {
          setIsLoadingAvailability(false)
        }
      }
    }

    void loadAvailability({ withLoading: true })

    const channel = supabase
      .channel('procedimento-appointments')
      .on(
        'postgres_changes',
        { event: '*', schema: 'public', table: 'appointments' },
        (payload) => {
          if (!isMounted) return

          const { new: newRecord, old: oldRecord } = payload

          if (isRecordRelevant(newRecord as AppointmentRecord) || isRecordRelevant(oldRecord as AppointmentRecord)) {
            void loadAvailability({ withLoading: false })
          }
        },
      )
      .subscribe()

    return () => {
      isMounted = false
      void supabase.removeChannel(channel)
    }
  }, [userId])

  const techniqueMap = useMemo(() => {
    const map = new Map<string, TechniqueCatalogEntry>()
    techniqueCatalog.forEach((technique) => {
      map.set(technique.id, technique)
    })
    return map
  }, [techniqueCatalog])

  const serviceOptions = useMemo<ServiceOption[]>(() => {
    const grouped = new Map<
      string,
      { service: ServiceTechnique; techniques: Map<string, TechniqueSummary> }
    >()

    techniqueCatalog.forEach((technique) => {
      const techniqueSummary: TechniqueSummary = {
        id: technique.id,
        name: technique.name,
        slug: technique.slug,
        description: technique.description,
        order_index: technique.order_index,
      }

      technique.services.forEach((service) => {
        const existing = grouped.get(service.id)
        if (!existing) {
          grouped.set(service.id, {
            service,
            techniques: new Map([[techniqueSummary.id, techniqueSummary]]),
          })
          return
        }

        if (!existing.techniques.has(techniqueSummary.id)) {
          existing.techniques.set(techniqueSummary.id, techniqueSummary)
        }
      })
    })

    return Array.from(grouped.values())
      .map(({ service, techniques }) => ({
        ...service,
        techniques: Array.from(techniques.values()).sort((a, b) => {
          const orderDiff = a.order_index - b.order_index
          if (orderDiff !== 0) return orderDiff
          return a.name.localeCompare(b.name, 'pt-BR')
        }),
      }))
      .sort((a, b) => a.name.localeCompare(b.name, 'pt-BR'))
  }, [techniqueCatalog])

  const availableServices = useMemo(
    () => serviceOptions.filter((service) => service.techniques.length > 0),
    [serviceOptions],
  )

  useEffect(() => {
    if (catalogStatus !== 'ready') return

    if (availableServices.length === 0) {
      setSelectedServiceId(null)
      return
    }

    if (selectedServiceId && !availableServices.some((service) => service.id === selectedServiceId)) {
      setSelectedServiceId(null)
    }
  }, [availableServices, catalogStatus, selectedServiceId])

  const selectedService = useMemo(
    () => availableServices.find((service) => service.id === selectedServiceId) ?? null,
    [availableServices, selectedServiceId],
  )

  const visibleTechniques = useMemo(() => {
    if (!selectedService) return []
    if (showAllTechniques) return selectedService.techniques
    return selectedService.techniques.slice(0, 6)
  }, [selectedService, showAllTechniques])

  useEffect(() => {
    setShowAllTechniques(false)
  }, [selectedServiceId])

  useEffect(() => {
    if (!selectedService) {
      if (selectedTechniqueId !== null) {
        setSelectedTechniqueId(null)
      }
      return
    }

    const activeTechniques = selectedService.techniques
    if (activeTechniques.length === 0) {
      if (selectedTechniqueId !== null) {
        setSelectedTechniqueId(null)
      }
      return
    }

    if (selectedTechniqueId && !activeTechniques.some((tech) => tech.id === selectedTechniqueId)) {
      setSelectedTechniqueId(null)
    }
  }, [selectedService, selectedTechniqueId])

  const selectedTechnique = useMemo(() => {
    if (!selectedTechniqueId) return null

    const withinService = selectedService?.techniques.find((tech) => tech.id === selectedTechniqueId)
    if (withinService) return withinService

    const fallback = techniqueMap.get(selectedTechniqueId)
    if (!fallback) return null

    return {
      id: fallback.id,
      name: fallback.name,
      slug: fallback.slug,
      description: fallback.description,
      order_index: fallback.order_index,
    }
  }, [selectedService, selectedTechniqueId, techniqueMap])

  useEffect(() => {
    setSelectedSlot(null)
  }, [selectedTechniqueId])

  const availability = useMemo(
    () =>
      buildAvailabilityData(appointments, userId, {
        fallbackBufferMinutes: FALLBACK_BUFFER_MINUTES,
        timezone: DEFAULT_TIMEZONE,
      }),
    [appointments, userId],
  )

  const monthTitle = useMemo(() => {
    const localeTitle = new Date(year, month, 1).toLocaleDateString('pt-BR', {
      month: 'long',
      year: 'numeric',
    })
    return localeTitle.charAt(0).toUpperCase() + localeTitle.slice(1)
  }, [month, year])

  const serviceBufferMinutes = useMemo(() => {
    const normalized = normalizeNumber(selectedService?.buffer_min)
    const fallback = FALLBACK_BUFFER_MINUTES
    if (normalized === null) return Math.max(0, fallback)
    return Math.max(0, Math.round(normalized))
  }, [selectedService])

  const canInteract =
    catalogStatus === 'ready' &&
    !!selectedService &&
    !!selectedTechnique &&
    !isLoadingAvailability &&
    !availabilityError

  const calendarHeaderDays = useMemo(() => {
    const firstDay = new Date(year, month, 1)
    const startWeekday = firstDay.getDay()
    const labels = ['D', 'S', 'T', 'Q', 'Q', 'S', 'S']

    return Array.from({ length: 7 }, (_, index) => labels[(startWeekday + index) % 7])
  }, [month, year])

  const calendarDays = useMemo(() => {
    const daysInMonth = new Date(year, month + 1, 0).getDate()

    const today = new Date()
    today.setHours(0, 0, 0, 0)

    const dayEntries: Array<{
      iso: string
      day: string
      isDisabled: boolean
      state: string
      isOutsideCurrentMonth: boolean
    }> = []

    for (let day = 1; day <= daysInMonth; day += 1) {
      const date = new Date(year, month, day)
      const iso = formatDateToIsoDay(date, DEFAULT_TIMEZONE)

      let status: 'available' | 'booked' | 'full' | 'mine' | 'disabled' = 'disabled'
      if (availability.myDays.has(iso)) status = 'mine'
      else if (availability.bookedDays.has(iso)) status = 'full'
      else if (availability.partiallyBookedDays.has(iso)) status = 'booked'
      else if (availability.availableDays.has(iso)) status = 'available'

      const isPast = date < today
      const isDisabled =
        !canInteract ||
        isPast ||
        status === 'full' ||
        status === 'disabled'

      dayEntries.push({
        iso,
        day: String(day),
        isDisabled,
        state: status,
        isOutsideCurrentMonth: false,
      })
    }

    const trailingSpacers = (7 - (dayEntries.length % 7)) % 7
    for (let day = 1; day <= trailingSpacers; day += 1) {
      dayEntries.push({
        iso: `trailing-${year}-${month}-${day}`,
        day: '',
        isDisabled: true,
        state: 'disabled',
        isOutsideCurrentMonth: true,
      })
    }

    return { dayEntries }
  }, [
    availability.availableDays,
    availability.bookedDays,
    availability.partiallyBookedDays,
    availability.myDays,
    canInteract,
    month,
    year,
  ])

  const busyIntervalsForSelectedDate = useMemo(() => {
    if (!selectedDate) return []

    const raw = availability.busyIntervals[selectedDate] ?? []

    return raw
      .map(({ start, end }) => {
        const busyStart = new Date(start)
        const busyEnd = new Date(end)
        if (Number.isNaN(busyStart.getTime()) || Number.isNaN(busyEnd.getTime())) {
          return null
        }
        return { start: busyStart, end: busyEnd }
      })
      .filter((interval): interval is { start: Date; end: Date } => interval !== null)
  }, [availability.busyIntervals, selectedDate])

  const bookedSlots = useMemo(() => {
    if (!selectedDate) return new Set<string>()
    return new Set(availability.bookedSlots[selectedDate] ?? [])
  }, [availability.bookedSlots, selectedDate])

  const slots = useMemo(() => {
    if (!selectedDate || !canInteract || !selectedService) return []

    const durationMinutes = selectedService.duration_min
    if (!durationMinutes) return []

    const template = availability.daySlots[selectedDate] ?? DEFAULT_SLOT_TEMPLATE

    const closing = combineDateAndTime(selectedDate, WORK_DAY_END)
    if (!closing) return []

    const todayIso = formatInTimeZone(now, DEFAULT_TIMEZONE, 'yyyy-MM-dd')

    return template.filter((slotValue) => {
      const slotStart = combineDateAndTime(selectedDate, slotValue)
      if (!slotStart) return false

      if (selectedDate === todayIso && slotStart <= now) {
        return false
      }

      const slotEnd = new Date(slotStart.getTime() + (durationMinutes + serviceBufferMinutes) * 60000)
      if (slotEnd > closing) {
        return false
      }

      const overlaps = busyIntervalsForSelectedDate.some(({ start, end }) => slotEnd > start && slotStart < end)

      return !overlaps
    })
  }, [
    availability.daySlots,
    busyIntervalsForSelectedDate,
    canInteract,
    now,
    selectedDate,
    selectedService,
    serviceBufferMinutes,
  ])

  useEffect(() => {
    if (!selectedSlot) return
    if (!slots.includes(selectedSlot)) {
      setSelectedSlot(null)
    }
  }, [selectedSlot, slots])

  const goToPreviousMonth = useCallback(() => {
    const previous = new Date(year, month - 1, 1)
    setYear(previous.getFullYear())
    setMonth(previous.getMonth())
  }, [month, year])

  const goToNextMonth = useCallback(() => {
    const next = new Date(year, month + 1, 1)
    setYear(next.getFullYear())
    setMonth(next.getMonth())
  }, [month, year])

  const handleServiceSelect = useCallback(
    (serviceId: string) => {
      if (serviceId === selectedServiceId) return
      setSelectedServiceId(serviceId)
      setSelectedTechniqueId(null)
      setSelectedDate(null)
      setSelectedSlot(null)
      setPendingScrollTarget('technique')
    },
    [selectedServiceId],
  )

  const handleTechniqueSelect = useCallback((techniqueId: string) => {
    if (techniqueId === selectedTechniqueId) return
    setSelectedTechniqueId(techniqueId)
    setSelectedDate(null)
    setSelectedSlot(null)
    setPendingScrollTarget('date')
  }, [selectedTechniqueId])

  const handleDaySelect = useCallback(
    (dayIso: string, disabled: boolean) => {
      if (disabled || !canInteract) return
      setSelectedDate(dayIso)
      setSelectedSlot(null)
      setPendingScrollTarget('time')
    },
    [canInteract],
  )

  const handleSlotSelect = useCallback(
    (slotValue: string, disabled: boolean) => {
      if (disabled) return
      setSelectedSlot(slotValue)
    },
    [],
  )

  useEffect(() => {
    if (!pendingScrollTarget) return

    const behavior = shouldReduceMotion ? 'auto' : 'smooth'
    let element: HTMLElement | null = null

    if (pendingScrollTarget === 'technique') {
      element = techniqueSectionRef.current
    } else if (pendingScrollTarget === 'date') {
      element = dateSectionRef.current
    } else if (pendingScrollTarget === 'time') {
      element = timeSectionRef.current
    }

    if (element) {
      element.scrollIntoView({ behavior, block: 'start' })
    }

    setPendingScrollTarget(null)
  }, [pendingScrollTarget, shouldReduceMotion])

  const summaryData = useMemo(() => {
    if (!selectedService || !selectedTechnique || !selectedDate || !selectedSlot) return null

    const priceValue = Number.isFinite(selectedService.price_cents)
      ? selectedService.price_cents / 100
      : 0
    const priceLabel = priceValue > 0
      ? priceValue.toLocaleString('pt-BR', { style: 'currency', currency: 'BRL' })
      : 'R$ 0,00'

    const depositCents = Number.isFinite(selectedService.deposit_cents)
      ? Math.max(0, selectedService.deposit_cents)
      : 0
    const depositLabel = depositCents > 0
      ? (depositCents / 100).toLocaleString('pt-BR', { style: 'currency', currency: 'BRL' })
      : 'Sem sinal'

    const dateLabel = new Date(selectedDate).toLocaleDateString('pt-BR', {
      day: '2-digit',
      month: '2-digit',
      year: 'numeric',
    })

    return {
      typeId: selectedService.id,
      typeName: selectedService.name,
      techniqueId: selectedTechnique.id,
      techniqueName: selectedTechnique.name,
      priceLabel,
      priceCents: Number.isFinite(selectedService.price_cents)
        ? selectedService.price_cents
        : 0,
      depositLabel,
      depositCents,
      durationLabel: formatDuration(selectedService.duration_min),
      dateLabel,
      timeLabel: selectedSlot,
      payload: {
        typeId: selectedTechnique.id,
        serviceId: selectedService.id,
        date: selectedDate,
        slot: selectedSlot,
      },
    } satisfies SummarySnapshot
  }, [selectedDate, selectedService, selectedSlot, selectedTechnique])

  useEffect(() => {
    setAppointmentId(null)
    setSummarySnapshot(null)
    setModalError(null)
    setIsSummaryModalOpen(false)
    setIsProcessingPayment(false)
    setActionMessage(null)
    setIsPayLaterNoticeOpen(false)
  }, [selectedServiceId, selectedTechniqueId, selectedDate, selectedSlot])

  const ensureSession = useCallback(async () => {
    const { data, error } = await supabase.auth.getSession()
    if (error) {
      throw new Error('Não foi possível validar sua sessão. Faça login novamente.')
    }

    const session = data.session
    if (!session) {
      window.location.href = '/login'
      throw new Error('Faça login para continuar.')
    }

    return session
  }, [])

  const closeSummaryModal = useCallback(() => {
    setIsSummaryModalOpen(false)
    setModalError(null)
  }, [])

  const isCurrentSelectionBooked = useMemo(() => {
    if (!summaryData || !summarySnapshot || !appointmentId) return false

    return (
      summarySnapshot.payload.serviceId === summaryData.payload.serviceId &&
      summarySnapshot.payload.typeId === summaryData.payload.typeId &&
      summarySnapshot.payload.date === summaryData.payload.date &&
      summarySnapshot.payload.slot === summaryData.payload.slot
    )
  }, [appointmentId, summaryData, summarySnapshot])

  const handleContinue = useCallback(async () => {
    if (!summaryData) return

    setModalError(null)

    if (isCurrentSelectionBooked) {
      setIsSummaryModalOpen(true)
      return
    }

    if (isCreatingAppointment) return

    const currentSummary = summaryData
    setIsCreatingAppointment(true)
    setActionMessage(null)

    try {
      const scheduledDate = combineDateAndTime(
        currentSummary.payload.date,
        currentSummary.payload.slot,
      )
      if (!scheduledDate) {
        throw new Error('Horário selecionado inválido. Escolha outro horário.')
      }

      const session = await ensureSession()

      const res = await fetch('/api/appointments', {
        method: 'POST',
        headers: {
          'Content-Type': 'application/json',
          Authorization: `Bearer ${session.access_token}`,
        },
        body: JSON.stringify({
          service_id: currentSummary.payload.serviceId,
          service_type_id: currentSummary.payload.typeId,
          scheduled_at: scheduledDate.toISOString(),
        }),
      })

      if (!res.ok) {
        const payload = await res.json().catch(() => null)
        const message =
          typeof payload?.error === 'string'
            ? payload.error
            : typeof payload?.message === 'string'
            ? payload.message
            : 'Não foi possível criar o agendamento. Tente novamente.'
        throw new Error(message)
      }

      const responseData = await res.json().catch(() => null)
      const newAppointmentId =
        typeof responseData?.appointment_id === 'string'
          ? responseData.appointment_id
          : null

      if (!newAppointmentId) {
        throw new Error('Resposta inválida ao criar o agendamento. Tente novamente.')
      }

      setAppointmentId(newAppointmentId)
      setSummarySnapshot({
        ...currentSummary,
        payload: { ...currentSummary.payload },
      })
      setActionMessage({
        kind: 'success',
        text: `Agendamento criado para ${currentSummary.dateLabel} às ${currentSummary.timeLabel}. ID ${newAppointmentId}.`,
      })
      setIsSummaryModalOpen(true)
    } catch (error) {
      console.error('Erro ao criar agendamento', error)
      const message =
        error instanceof Error
          ? error.message
          : 'Não foi possível criar o agendamento. Tente novamente.'
      setActionMessage({ kind: 'error', text: message })
    } finally {
      setIsCreatingAppointment(false)
    }
  }, [ensureSession, isCreatingAppointment, isCurrentSelectionBooked, summaryData])

  const handlePayDeposit = useCallback(async () => {
    if (!summarySnapshot || summarySnapshot.depositCents <= 0) {
      setModalError('Este agendamento não possui sinal disponível para pagamento.')
      return
    }

    if (!appointmentId) {
      setModalError('Crie um agendamento antes de iniciar o pagamento.')
      return
    }

    if (!stripePromise) {
      setModalError('Checkout indisponível. Verifique a configuração do Stripe.')
      return
    }

    setModalError(null)
    setIsProcessingPayment(true)

    try {
      const session = await ensureSession()

      const res = await fetch('/api/payments/create', {
        method: 'POST',
        headers: {
          'Content-Type': 'application/json',
          Authorization: `Bearer ${session.access_token}`,
        },
        body: JSON.stringify({ appointment_id: appointmentId, mode: 'deposit' }),
      })

      if (!res.ok) {
        const payload = await res.json().catch(() => null)
        const message =
          typeof payload?.error === 'string'
            ? payload.error
            : 'Não foi possível iniciar o checkout.'
        setModalError(message)
        return
      }

      const payload = await res.json().catch(() => null)
      const clientSecret =
        typeof payload?.client_secret === 'string' ? payload.client_secret : null

      if (!clientSecret) {
        setModalError('Resposta inválida do servidor ao iniciar o checkout.')
        return
      }

      setIsSummaryModalOpen(false)
      closeSummaryModal()
      router.push(
        `/checkout?client_secret=${encodeURIComponent(clientSecret)}&appointment_id=${encodeURIComponent(appointmentId)}`,
      )
    } catch (error) {
      console.error('Erro ao iniciar o checkout', error)
      setModalError('Erro inesperado ao iniciar o checkout.')
    } finally {
      setIsProcessingPayment(false)
    }
  }, [appointmentId, closeSummaryModal, ensureSession, router, summarySnapshot])

  const handlePayLater = useCallback(() => {
    closeSummaryModal()
    setIsPayLaterNoticeOpen(true)
  }, [closeSummaryModal])

  const handleConfirmPayLaterNotice = useCallback(() => {
    setIsPayLaterNoticeOpen(false)
    router.push('/agendamentos')
  }, [router])

  useEffect(() => {
    if (!isSummaryModalOpen) return
    if (typeof window === 'undefined') return

    const handleKeyDown = (event: KeyboardEvent) => {
      if (event.key === 'Escape') {
        event.preventDefault()
        closeSummaryModal()
      }
    }

    window.addEventListener('keydown', handleKeyDown)
    return () => {
      window.removeEventListener('keydown', handleKeyDown)
    }
  }, [closeSummaryModal, isSummaryModalOpen])

  useEffect(() => {
    if (!isPayLaterNoticeOpen) return
    if (typeof window === 'undefined') return

    const handleKeyDown = (event: KeyboardEvent) => {
      if (event.key === 'Escape') {
        event.preventDefault()
        setIsPayLaterNoticeOpen(false)
      }
    }

    window.addEventListener('keydown', handleKeyDown)
    return () => {
      window.removeEventListener('keydown', handleKeyDown)
    }
  }, [isPayLaterNoticeOpen])

  const hasSummary = !!summaryData
  const canSelectTechnique = Boolean(selectedServiceId)
  const canSelectDate = Boolean(selectedTechniqueId)
  const canSelectTime = Boolean(selectedDate)
  const continueButtonLabel = isCreatingAppointment
    ? 'Criando agendamento…'
    : isCurrentSelectionBooked
    ? 'Ver resumo'
    : 'Continuar'
  const continueButtonDisabled = !summaryData || isCreatingAppointment
  const depositAvailable = Boolean(summarySnapshot && summarySnapshot.depositCents > 0)


  return (
    <main className="procedimento-root">
      <div className="page">
        <section
          ref={typeSectionRef}
          className="center"
          id="sectionTipo"
          aria-label="Escolha do tipo"
        >
            <div className="stack">
              <header
                className="reveal-seq reveal-title"
                data-visible={revealStage >= REVEAL_STAGE.TITLE}
              >
                <svg aria-hidden="true" className="diamond" viewBox="0 0 24 24" fill="none" stroke="currentColor" strokeWidth="1.6">
                  <path d="M12 3l4 4-4 4-4-4 4-4Z" />
                  <path d="M12 13l4 4-4 4-4-4 4-4Z" />
                </svg>
                <h1>
                  Escolha <span className="muted2">seu</span> Procedimento:
                </h1>
              </header>
              <div
                className="glass reveal-seq reveal-content"
                aria-label="Tipos de procedimento"
                data-visible={revealStage >= REVEAL_STAGE.CONTENT}
              >
                <div
                  className="label reveal-seq reveal-description"
                  data-visible={revealStage >= REVEAL_STAGE.DESCRIPTION}
                >
                  TIPO
                </div>
                {catalogError && <div className="status status-error">{catalogError}</div>}
                {catalogStatus === 'loading' && !catalogError && (
                  <div className="status status-info">Carregando tipos…</div>
                )}
                {catalogStatus === 'ready' && availableServices.length === 0 && (
                  <div className="status status-info">Nenhum tipo disponível no momento.</div>
                )}
                {catalogStatus === 'ready' && availableServices.length > 0 ? (
                  <div className="grid tipo-grid">
                    {availableServices.map((service) => (
                      <button
                        key={service.id}
                        type="button"
                        className="card"
                        data-active={selectedServiceId === service.id ? 'true' : 'false'}
                        onClick={() => handleServiceSelect(service.id)}
                      >
                        <div className="card-inner">
                          <LashIcon />
                          <span>{service.name}</span>
                        </div>
                      </button>
                    ))}
                  </div>
                ) : null}
              </div>
              <footer
                className="reveal-seq reveal-content"
                data-visible={revealStage >= REVEAL_STAGE.CONTENT}
              >
                ROMEIKE BEAUTY
              </footer>
            </div>
          </section>
          {canSelectTechnique ? (
            <section
              ref={techniqueSectionRef}
              className="center"
              id="sectionTecnica"
              aria-label="Escolha da técnica"
            >
              <div className="stack">
                <header
                  className="reveal-seq reveal-title"
                  data-visible={revealStage >= REVEAL_STAGE.TITLE}
                >
                  <svg aria-hidden="true" className="diamond" viewBox="0 0 24 24" fill="none" stroke="currentColor" strokeWidth="1.6">
                    <path d="M12 3l4 4-4 4-4-4 4-4Z" />
                    <path d="M12 13l4 4-4 4-4-4 4-4Z" />
                  </svg>
                  <h1>
                    Escolha <span className="muted2">sua</span> Técnica:
                  </h1>
                </header>
                <div
                  className="glass reveal-seq reveal-content"
                  aria-label="Técnicas de cílios"
                  data-visible={revealStage >= REVEAL_STAGE.CONTENT}
                >
                  <div
                    className="label reveal-seq reveal-description"
                    data-visible={revealStage >= REVEAL_STAGE.DESCRIPTION}
                  >
                    TÉCNICA
                  </div>
                  {catalogStatus === 'ready' && selectedService ? (
                    <>
                      {selectedService.techniques.length > 0 ? (
                        <div className="grid tecnica-grid">
                          {visibleTechniques.map((technique) => (
                            <button
                              key={technique.id}
                              type="button"
                              className="card"
                              data-active={selectedTechniqueId === technique.id ? 'true' : 'false'}
                              onClick={() => handleTechniqueSelect(technique.id)}
                            >
                              <div className="card-inner">
                                <LashIcon />
                                <span>{technique.name}</span>
                              </div>
                            </button>
                          ))}
                        </div>
                      ) : (
                        <div className="status status-info">Nenhuma técnica disponível para este tipo.</div>
                      )}
                      {!showAllTechniques && selectedService.techniques.length > visibleTechniques.length && (
                        <button type="button" className="view-more" onClick={() => setShowAllTechniques(true)}>
                          Ver mais técnicas
                        </button>
                      )}
                    </>
                  ) : (
                    <div className="status status-info">Selecione um tipo para ver as técnicas disponíveis.</div>
                  )}
                </div>
              </div>
            </section>
          ) : null}
          {canSelectDate ? (
            <section
              ref={dateSectionRef}
              className="center"
              id="sectionDia"
              aria-label="Escolha do dia"
            >
              <div className="stack">
                <header
                  className="reveal-seq reveal-title"
                  data-visible={revealStage >= REVEAL_STAGE.TITLE}
                >
                  <svg aria-hidden="true" className="diamond" viewBox="0 0 24 24" fill="none" stroke="currentColor" strokeWidth="1.6">
                    <path d="M12 3l4 4-4 4-4-4 4-4Z" />
                    <path d="M12 13l4 4-4 4-4-4 4-4Z" />
                  </svg>
                  <h1>
                    Escolha <span className="muted2">o</span> Dia:
                  </h1>
                </header>
              <div
                className="glass reveal-seq reveal-content"
                aria-label="Escolha do dia"
                data-visible={revealStage >= REVEAL_STAGE.CONTENT}
              >
                <div
                  className="label reveal-seq reveal-description"
                  data-visible={revealStage >= REVEAL_STAGE.DESCRIPTION}
                >
                  DIA
                </div>
                {availabilityError && <div className="status status-error">{availabilityError}</div>}
                {!availabilityError && isLoadingAvailability && (
                  <div className="status status-info">Carregando disponibilidade…</div>
                )}
                <div className="calendar-head">
                  <button
                    type="button"
                    className="calendar-nav"
                    onClick={goToPreviousMonth}
                    disabled={!selectedTechnique}
                    aria-label="Mês anterior"
                  >
                    ‹
                  </button>
                  <div className="calendar-title" id="cal-title">
                    {monthTitle}
                  </div>
                  <button
                    type="button"
                    className="calendar-nav"
                    onClick={goToNextMonth}
                    disabled={!selectedTechnique}
                    aria-label="Próximo mês"
                  >
                    ›
                  </button>
                </div>
                <div className="calendar-grid" aria-hidden="true">
                  {calendarHeaderDays.map((label, index) => (
                    <div key={`dow-${index}`} className="calendar-day calendar-day-header">
                      {label}
                    </div>
                  ))}
                </div>
                <div className="calendar-grid" role="grid">
                  {calendarDays.dayEntries.map(({ iso, day, isDisabled, state, isOutsideCurrentMonth }) => (
                    <button
                      key={iso}
                      type="button"
                      className="calendar-day"
                      data-state={state}
                      data-selected={!isOutsideCurrentMonth && selectedDate === iso}
                      data-outside-month={isOutsideCurrentMonth ? 'true' : 'false'}
                      aria-disabled={isDisabled}
                      disabled={isDisabled}
                      onClick={() => handleDaySelect(iso, isDisabled)}
                    >
                      {day}
                    </button>
                  ))}
                </div>
                <div className="calendar-legend">
                  <span><span className="dot dot-available" /> Disponível</span>
                  <span><span className="dot dot-partial" /> Parcial</span>
                  <span><span className="dot dot-full" /> Lotado</span>
                  <span><span className="dot dot-mine" /> Meus</span>
                  <span><span className="dot dot-disabled" /> Indisponível</span>
                </div>
              </div>
              <footer
                className="reveal-seq reveal-content"
                data-visible={revealStage >= REVEAL_STAGE.CONTENT}
              >
                ROMEIKE BEAUTY
              </footer>
            </div>
          </section>
          ) : null}
          {canSelectTime ? (
            <section
              ref={timeSectionRef}
              className="center"
              id="sectionHorario"
              aria-label="Escolha do horário"
            >
              <div className="stack">
                <header
                  className="reveal-seq reveal-title"
                  data-visible={revealStage >= REVEAL_STAGE.TITLE}
                >
                  <svg aria-hidden="true" className="diamond" viewBox="0 0 24 24" fill="none" stroke="currentColor" strokeWidth="1.6">
                    <path d="M12 3l4 4-4 4-4-4 4-4Z" />
                    <path d="M12 13l4 4-4 4-4-4 4-4Z" />
                  </svg>
                  <h1>
                    Escolha <span className="muted2">o</span> Horário:
                  </h1>
                </header>
                <div
                  className="glass reveal-seq reveal-content"
                  aria-label="Escolha do horário"
                  data-visible={revealStage >= REVEAL_STAGE.CONTENT}
                >
                <div
                  className="label reveal-seq reveal-description"
                  data-visible={revealStage >= REVEAL_STAGE.DESCRIPTION}
                >
                  HORÁRIO
                </div>
                <div ref={slotsContainerRef} className="slots">
                  {!selectedDate ? (
                    <div className="status status-info">Escolha um dia para ver os horários disponíveis.</div>
                  ) : slots.length > 0 ? (
                    slots.map((slotValue) => {
                      const disabled = bookedSlots.has(slotValue)
                      return (
                        <button
                          key={slotValue}
                          type="button"
                          className="slot"
                          data-selected={selectedSlot === slotValue ? 'true' : 'false'}
                          data-busy={disabled ? 'true' : 'false'}
                          onClick={() => handleSlotSelect(slotValue, disabled)}
                          disabled={disabled}
                        >
                          {slotValue}
                        </button>
                      )
                    })
                  ) : (
                    <div className="status status-info">Sem horários para este dia.</div>
                  )}
                </div>
                {actionMessage ? (
                  <div className={`status ${actionMessage.kind === 'success' ? 'status-success' : 'status-error'}`}>
                    {actionMessage.text}
                  </div>
                ) : null}
                <button
                  type="button"
                  className="continue-button"
                  onClick={handleContinue}
                  disabled={continueButtonDisabled}
                >
                  {continueButtonLabel}
                </button>
              </div>
              <footer
                className="reveal-seq reveal-content"
                data-visible={revealStage >= REVEAL_STAGE.CONTENT}
              >
                ROMEIKE BEAUTY
              </footer>
            </div>
          </section>
          ) : null}
        {hasSummary ? (
          <div className="summary-bar" data-visible={hasSummary ? 'true' : 'false'} ref={summaryRef}>
            <div className="summary-details">
              <div className="summary-item">
                <span className="summary-label">Tipo</span>
                <span className="summary-value">{summaryData?.typeName}</span>
              </div>
              <div className="summary-item">
                <span className="summary-label">Técnica</span>
                <span className="summary-value">{summaryData?.techniqueName}</span>
              </div>
              <div className="summary-item">
                <span className="summary-label">Valor</span>
                <span className="summary-value">{summaryData?.priceLabel}</span>
              </div>
              <div className="summary-item">
                <span className="summary-label">Duração</span>
                <span className="summary-value">{summaryData?.durationLabel}</span>
              </div>
              <div className="summary-item summary-item-full">
                <span className="summary-label">Horário</span>
                <span className="summary-value">
                  {summaryData?.dateLabel} às {summaryData?.timeLabel}
                </span>
              </div>
            </div>
            <button
              type="button"
              className="summary-action"
              onClick={handleContinue}
              disabled={continueButtonDisabled}
            >
              {continueButtonLabel}
            </button>
          </div>
        ) : null}
        {summarySnapshot ? (
          <div className="modal" data-open={isSummaryModalOpen ? 'true' : 'false'}>
            <div className="modal-backdrop" onClick={closeSummaryModal} aria-hidden="true" />
            <div className="modal-content" role="dialog" aria-modal="true" aria-labelledby="appointment-summary-title">
              <h2 id="appointment-summary-title" className="modal-title">
                Resumo do agendamento
              </h2>
              <div className="modal-body">
                <div className="modal-line">
                  <span>Tipo</span>
                  <strong>{summarySnapshot.typeName}</strong>
                </div>
                <div className="modal-line">
                  <span>Técnica</span>
                  <strong>{summarySnapshot.techniqueName}</strong>
                </div>
                <div className="modal-line">
                  <span>Horário</span>
                  <strong>
                    {summarySnapshot.dateLabel} às {summarySnapshot.timeLabel}
                  </strong>
                </div>
                <div className="modal-line">
                  <span>Duração</span>
                  <strong>{summarySnapshot.durationLabel}</strong>
                </div>
                <div className="modal-line">
                  <span>Valor</span>
                  <strong>{summarySnapshot.priceLabel}</strong>
                </div>
                {summarySnapshot.depositCents > 0 ? (
                  <div className="modal-line">
                    <span>Sinal</span>
                    <strong>{summarySnapshot.depositLabel}</strong>
                  </div>
                ) : null}
              </div>
              {modalError ? <div className="status status-error">{modalError}</div> : null}
              <div className="modal-actions">
                <button
                  type="button"
                  className="modal-button"
                  onClick={handlePayDeposit}
                  disabled={isProcessingPayment || !depositAvailable}
                >
                  {isProcessingPayment ? 'Processando…' : 'Pagar sinal'}
                </button>
                <button type="button" className="modal-button secondary" onClick={handlePayLater} disabled={isProcessingPayment}>
                  Pagar depois
                </button>
              </div>
            </div>
          </div>
        ) : null}
        {isPayLaterNoticeOpen ? (
          <div className="modal" data-open="true">
            <div className="modal-backdrop" onClick={() => setIsPayLaterNoticeOpen(false)} aria-hidden="true" />
            <div className="modal-content" role="dialog" aria-modal="true" aria-labelledby="pay-later-title">
              <h2 id="pay-later-title" className="modal-title">
                Pagamento na clínica
              </h2>
              <div className="modal-body">
                Seu agendamento foi criado com sucesso. Conclua o pagamento no dia do atendimento.
              </div>
              <div className="modal-actions">
                <button type="button" className="modal-button" onClick={handleConfirmPayLaterNotice}>
                  Ver meus agendamentos
                </button>
                <button type="button" className="modal-button secondary" onClick={() => setIsPayLaterNoticeOpen(false)}>
                  Fechar
                </button>
              </div>
            </div>
          </div>
        ) : null}
        {isAdmin ? <AdminCustomizationPanel refreshPalette={refreshPalette} /> : null}
      </div>
    </main>
  )
}
<|MERGE_RESOLUTION|>--- conflicted
+++ resolved
@@ -422,7 +422,6 @@
     paletteTouchedRef.current = true
   }, [])
 
-<<<<<<< HEAD
   const setPaletteValues = useCallback(
     (updates: Partial<PaletteState>, options?: { markPalette?: boolean }) => {
       setPalette((prev) => ({ ...prev, ...updates }))
@@ -432,19 +431,10 @@
     },
     [markPaletteChanged],
   )
-=======
-  const setPaletteValues = useCallback((updates: Partial<PaletteState>, options?: { markPalette?: boolean }) => {
-    setPalette((prev) => ({ ...prev, ...updates }))
-    if (options?.markPalette) {
-      markPaletteChanged()
-    }
-  }, [markPaletteChanged])
->>>>>>> 288bafea
 
   useLayoutEffect(() => {
     mountedRef.current = true
 
-<<<<<<< HEAD
     if (!paletteInitializedRef.current) {
       paletteInitializedRef.current = true
       const computedPalette = extractPaletteFromStyle(getComputedStyle(document.documentElement), DEFAULT_PALETTE)
@@ -462,38 +452,12 @@
     const previous = previousPaletteRef.current
     const previousVars = previous ? new Map(paletteToCssVars(previous)) : null
     const updated = paletteToCssVars(palette)
-=======
-  useInsertionEffect(() => {
-    const root = document.documentElement
-    const computedPalette = extractPaletteFromStyle(getComputedStyle(root), DEFAULT_PALETTE)
-
-    let paletteToApply: PaletteState = palette
-
-    if (!paletteInitializedRef.current) {
-      paletteInitializedRef.current = true
-      paletteToApply = computedPalette
-
-      if (!arePalettesEqual(palette, computedPalette)) {
-        setPalette(computedPalette)
-      }
-    }
-
-    const previous = previousPaletteRef.current
-    const previousVars = previous ? new Map(paletteToCssVars(previous)) : null
-    const updated = paletteToCssVars(paletteToApply)
->>>>>>> 288bafea
 
     updated.forEach(([name, value]) => {
       if (!previousVars || previousVars.get(name) !== value) {
         root.style.setProperty(name, value)
       }
     })
-<<<<<<< HEAD
-=======
-
-    previousPaletteRef.current = paletteToApply
-  }, [palette])
->>>>>>> 288bafea
 
     previousPaletteRef.current = palette
   }, [palette])
