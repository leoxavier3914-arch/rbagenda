'use client'

import Link from 'next/link'
import { useEffect, useState } from 'react'
import { supabase } from '@/lib/db'
import AppHeader from '@/components/AppHeader'

type Profile = {
  full_name?: string
  whatsapp?: string
  email?: string
}

export default function Dashboard() {
  const [profile, setProfile] = useState<Profile | null>(null)
  const [loading, setLoading] = useState(true)

  useEffect(() => {
    ;(async () => {
      const { data: sess } = await supabase.auth.getSession()
      const token = sess.session?.access_token
      if (!token) {
        window.location.href = '/login'
        return
      }

      const me = await fetch('/rest/v1/profiles?id=eq.' + sess.session?.user.id, {
        headers: {
          apikey: process.env.NEXT_PUBLIC_SUPABASE_ANON_KEY as string,
          Authorization: `Bearer ${token}`
        }
      }).then(r => r.json() as Promise<Profile[]>)

      setProfile(me[0] ?? null)
      setLoading(false)
    })()
  }, [])

  return (
<<<<<<< HEAD
    <>
      <AppHeader />
      <main className="max-w-md mx-auto p-6 space-y-4">
        <h1 className="text-2xl font-semibold">Meu perfil</h1>
        {profile && (
          <div className="p-3 border rounded">
            <div><b>Nome:</b> {profile.full_name}</div>
            <div><b>WhatsApp:</b> {profile.whatsapp}</div>
            <div><b>E-mail:</b> {profile.email}</div>
          </div>
        )}

        <h2 className="text-xl font-semibold">Meus agendamentos</h2>
        <div className="space-y-2">
          {appts.map(a=> (
            <div key={a.id} className="p-3 border rounded">
              <div><b>Serviço:</b> {a.services?.name}</div>
              <div><b>Data:</b> {new Date(a.starts_at).toLocaleString()}</div>
              <div><b>Status:</b> {a.status}</div>
            </div>
          ))}
        </div>
      </main>
    </>
=======
    <main className="max-w-md mx-auto p-6 space-y-6">
      <div>
        <h1 className="text-2xl font-semibold">Meu perfil</h1>
        {loading ? (
          <p>Carregando…</p>
        ) : profile ? (
          <div className="mt-3 space-y-1 rounded border p-3">
            <div>
              <b>Nome:</b> {profile.full_name}
            </div>
            <div>
              <b>WhatsApp:</b> {profile.whatsapp}
            </div>
            <div>
              <b>E-mail:</b> {profile.email}
            </div>
          </div>
        ) : (
          <p>Não foi possível carregar seus dados.</p>
        )}
      </div>

      <div className="space-y-3">
        <h2 className="text-xl font-semibold">Agendamentos</h2>
        <Link
          href="/dashboard/novo-agendamento"
          className="block rounded border border-black px-4 py-3 text-center font-medium text-black hover:bg-black hover:text-white"
        >
          Novo agendamento
        </Link>
        <Link
          href="/dashboard/agendamentos"
          className="block rounded border border-black px-4 py-3 text-center font-medium text-black hover:bg-black hover:text-white"
        >
          Meus agendamentos
        </Link>
      </div>
    </main>
>>>>>>> bbc405e9
  )
}<|MERGE_RESOLUTION|>--- conflicted
+++ resolved
@@ -37,7 +37,7 @@
   }, [])
 
   return (
-<<<<<<< HEAD
+
     <>
       <AppHeader />
       <main className="max-w-md mx-auto p-6 space-y-4">
@@ -62,7 +62,7 @@
         </div>
       </main>
     </>
-=======
+
     <main className="max-w-md mx-auto p-6 space-y-6">
       <div>
         <h1 className="text-2xl font-semibold">Meu perfil</h1>
@@ -101,6 +101,6 @@
         </Link>
       </div>
     </main>
->>>>>>> bbc405e9
+
   )
 }