--- conflicted
+++ resolved
@@ -82,13 +82,9 @@
   }
 
   return (
-<<<<<<< HEAD
     <div className="mx-auto w-full max-w-4xl px-4 pt-4 sm:px-6 sm:pt-8">
       <nav className="flex min-h-[3.25rem] flex-col items-stretch overflow-hidden rounded-[24px] border border-[rgba(47,109,79,0.25)] bg-[rgba(255,255,255,0.9)] shadow-[var(--shadow-soft)] backdrop-blur-sm sm:min-h-[3.75rem] sm:flex-row sm:rounded-full">
-=======
-    <div className="mx-auto w-full max-w-4xl px-0 sm:px-6">
-      <nav className="flex min-h-[3.75rem] items-stretch overflow-hidden rounded-none border border-[rgba(47,109,79,0.25)] bg-[rgba(255,255,255,0.82)] shadow-[var(--shadow-soft)] sm:rounded-full">
->>>>>>> 0d5cf70a
+
         {navigationLinks.map((link, index) => {
           const isActive = link.exact
             ? pathname === link.href
