create extension if not exists "uuid-ossp" with schema extensions;
create extension if not exists pgcrypto with schema extensions;

-- ensure custom enums exist
DO $$
BEGIN
  IF NOT EXISTS (SELECT 1 FROM pg_type WHERE typname = 'appointment_status') THEN
    CREATE TYPE appointment_status AS ENUM ('pending', 'confirmed', 'canceled', 'completed');
  END IF;

  IF NOT EXISTS (SELECT 1 FROM pg_type WHERE typname = 'payment_status') THEN
    CREATE TYPE payment_status AS ENUM ('pending', 'approved', 'failed', 'refunded', 'partially_refunded');
  END IF;

  IF NOT EXISTS (SELECT 1 FROM pg_type WHERE typname = 'payment_kind') THEN
    CREATE TYPE payment_kind AS ENUM ('deposit', 'balance', 'full');
  END IF;
END
$$;

-- profiles
CREATE TABLE IF NOT EXISTS profiles (
  id uuid PRIMARY KEY,
  role text NOT NULL DEFAULT 'client' CHECK (role IN ('client', 'admin')),
  full_name text,
  email text,
  whatsapp text,
  created_at timestamptz NOT NULL DEFAULT now()
);

CREATE UNIQUE INDEX IF NOT EXISTS profiles_email_idx ON profiles (lower(email)) WHERE email IS NOT NULL;

-- branches / services / staff
CREATE TABLE IF NOT EXISTS branches (
  id uuid PRIMARY KEY DEFAULT gen_random_uuid(),
  name text NOT NULL,
  timezone text NOT NULL DEFAULT 'America/Sao_Paulo',
  created_at timestamptz NOT NULL DEFAULT now()
);

CREATE TABLE IF NOT EXISTS services (
  id uuid PRIMARY KEY DEFAULT gen_random_uuid(),
  branch_id uuid REFERENCES branches(id) ON DELETE CASCADE,
  name text NOT NULL,
  description text,
  duration_min int NOT NULL CHECK (duration_min > 0),
  price_cents int NOT NULL CHECK (price_cents >= 0),
  deposit_cents int NOT NULL DEFAULT 0 CHECK (deposit_cents >= 0),
  active boolean NOT NULL DEFAULT true,
  created_at timestamptz NOT NULL DEFAULT now()
);

CREATE INDEX IF NOT EXISTS services_branch_idx ON services(branch_id);

CREATE TABLE IF NOT EXISTS staff (
  id uuid PRIMARY KEY DEFAULT gen_random_uuid(),
  branch_id uuid REFERENCES branches(id) ON DELETE CASCADE,
  display_name text NOT NULL,
  user_id uuid REFERENCES profiles(id) ON DELETE SET NULL,
  color text,
  active boolean NOT NULL DEFAULT true,
  created_at timestamptz NOT NULL DEFAULT now()
);

CREATE INDEX IF NOT EXISTS staff_branch_idx ON staff(branch_id);

-- hours and blackouts
CREATE TABLE IF NOT EXISTS business_hours (
  id uuid PRIMARY KEY DEFAULT gen_random_uuid(),
  branch_id uuid REFERENCES branches(id) ON DELETE CASCADE,
  weekday int NOT NULL CHECK (weekday BETWEEN 0 AND 6),
  open_time time NOT NULL,
  close_time time NOT NULL,
  UNIQUE (branch_id, weekday)
);

CREATE TABLE IF NOT EXISTS staff_hours (
  id uuid PRIMARY KEY DEFAULT gen_random_uuid(),
  staff_id uuid REFERENCES staff(id) ON DELETE CASCADE,
  weekday int NOT NULL CHECK (weekday BETWEEN 0 AND 6),
  start_time time NOT NULL,
  end_time time NOT NULL,
  UNIQUE (staff_id, weekday)
);

CREATE TABLE IF NOT EXISTS blackouts (
  id uuid PRIMARY KEY DEFAULT gen_random_uuid(),
  branch_id uuid REFERENCES branches(id) ON DELETE CASCADE,
  staff_id uuid REFERENCES staff(id) ON DELETE CASCADE,
  starts_at timestamptz NOT NULL,
  ends_at timestamptz NOT NULL,
  reason text
);

CREATE INDEX IF NOT EXISTS blackouts_staff_time_idx ON blackouts(staff_id, starts_at, ends_at);

-- appointments & payments
CREATE TABLE IF NOT EXISTS appointments (
  id uuid PRIMARY KEY DEFAULT gen_random_uuid(),
  branch_id uuid REFERENCES branches(id) ON DELETE CASCADE,
  customer_id uuid REFERENCES profiles(id) ON DELETE RESTRICT,
  staff_id uuid REFERENCES staff(id) ON DELETE SET NULL,
  service_id uuid REFERENCES services(id) ON DELETE RESTRICT,
  starts_at timestamptz NOT NULL,
  ends_at timestamptz NOT NULL,
  status appointment_status NOT NULL DEFAULT 'pending',
  total_cents int NOT NULL DEFAULT 0,
  deposit_cents int NOT NULL DEFAULT 0,
  paid_in_full boolean NOT NULL DEFAULT false,
  utm_source text,
  utm_medium text,
  utm_campaign text,
  notes text,
  created_at timestamptz NOT NULL DEFAULT now(),
  UNIQUE (staff_id, starts_at, ends_at)
);

CREATE INDEX IF NOT EXISTS appointments_customer_idx ON appointments(customer_id);
CREATE INDEX IF NOT EXISTS appointments_staff_time_idx ON appointments(staff_id, starts_at);

CREATE TABLE IF NOT EXISTS payments (
  id uuid PRIMARY KEY DEFAULT gen_random_uuid(),
  appointment_id uuid NOT NULL REFERENCES appointments(id) ON DELETE CASCADE,
  provider text NOT NULL,
  provider_payment_id text,
  kind payment_kind NOT NULL,
  covers_deposit boolean NOT NULL DEFAULT false,
  status payment_status NOT NULL DEFAULT 'pending',
  amount_cents int NOT NULL CHECK (amount_cents > 0),
  currency text NOT NULL DEFAULT 'BRL',
  payload jsonb,
  created_at timestamptz NOT NULL DEFAULT now(),
  updated_at timestamptz NOT NULL DEFAULT now(),
  UNIQUE(provider, provider_payment_id)
);

CREATE INDEX IF NOT EXISTS payments_appt_idx ON payments(appointment_id);

CREATE TABLE IF NOT EXISTS webhook_events (
  id uuid PRIMARY KEY DEFAULT gen_random_uuid(),
  provider text NOT NULL,
  event_id text NOT NULL,
  received_at timestamptz NOT NULL DEFAULT now(),
  payload jsonb NOT NULL,
  UNIQUE(provider, event_id)
);

-- reminders queue
CREATE TABLE IF NOT EXISTS reminders (
  id uuid PRIMARY KEY DEFAULT gen_random_uuid(),
  appointment_id uuid REFERENCES appointments(id) ON DELETE CASCADE,
  channel text NOT NULL CHECK (channel IN ('whatsapp', 'email')),
  to_address text NOT NULL,
  template text NOT NULL,
  message text NOT NULL,
  scheduled_at timestamptz NOT NULL,
  sent_at timestamptz,
  status text NOT NULL DEFAULT 'pending' CHECK (status IN ('pending','sent','error')),
  attempts int NOT NULL DEFAULT 0,
  last_error text
);

CREATE INDEX IF NOT EXISTS reminders_sched_idx ON reminders(scheduled_at) WHERE status = 'pending';

-- paid totals view
CREATE OR REPLACE VIEW appointment_payment_totals AS
SELECT
  a.id AS appointment_id,
  COALESCE(SUM(
    CASE
      WHEN p.status IN ('approved', 'partially_refunded') THEN p.amount_cents
      ELSE 0
    END
  ), 0) AS paid_cents
FROM appointments a
LEFT JOIN payments p ON p.appointment_id = a.id
GROUP BY a.id;

-- trigger to keep appointments.paid_in_full in sync
CREATE OR REPLACE FUNCTION sync_paid_full()
RETURNS trigger AS $$
BEGIN
  UPDATE appointments a
  SET paid_in_full = (
    SELECT t.paid_cents
    FROM appointment_payment_totals t
    WHERE t.appointment_id = a.id
  ) >= a.total_cents
  WHERE a.id = NEW.appointment_id;

  RETURN NEW;
END;
$$ LANGUAGE plpgsql;

DROP TRIGGER IF EXISTS trg_payments_after_change ON payments;
CREATE TRIGGER trg_payments_after_change
AFTER INSERT OR UPDATE OF status, amount_cents ON payments
FOR EACH ROW EXECUTE FUNCTION sync_paid_full();

-- row level security
ALTER TABLE profiles ENABLE ROW LEVEL SECURITY;
ALTER TABLE appointments ENABLE ROW LEVEL SECURITY;

CREATE OR REPLACE FUNCTION is_admin(uid uuid)
RETURNS boolean
LANGUAGE plpgsql
STABLE
SECURITY DEFINER
SET search_path = public
AS $$
DECLARE
  result boolean;
BEGIN
  PERFORM set_config('row_security', 'off', true);

<<<<<<< HEAD
  EXECUTE 'select exists(' ||
          'select 1 from public.profiles where id = $1 and role = ''admin''' ||
          ')'
    INTO result
    USING uid;
=======
  EXECUTE $$
    SELECT EXISTS(
      SELECT 1
      FROM public.profiles
      WHERE id = $1
        AND role = 'admin'
    )
  $$ INTO result USING uid;
>>>>>>> 10be8abb

  RETURN result;
END;
$$;

GRANT EXECUTE ON FUNCTION is_admin(uuid) TO PUBLIC;

DO $$
BEGIN
  IF NOT EXISTS (
    SELECT 1 FROM pg_policies
    WHERE schemaname = 'public'
      AND tablename = 'profiles'
      AND policyname = 'profiles_self'
  ) THEN
    CREATE POLICY profiles_self ON profiles
    FOR SELECT
    USING (
      auth.uid() = id OR is_admin(auth.uid())
    );
  END IF;
END $$;

DO $$
BEGIN
  IF NOT EXISTS (
    SELECT 1 FROM pg_policies
    WHERE schemaname = 'public'
      AND tablename = 'profiles'
      AND policyname = 'profiles_self_insert'
  ) THEN
    CREATE POLICY profiles_self_insert ON profiles
    FOR INSERT
    WITH CHECK (
      auth.uid() = id OR is_admin(auth.uid())
    );
  END IF;
END $$;

DO $$
BEGIN
  IF NOT EXISTS (
    SELECT 1 FROM pg_policies
    WHERE schemaname = 'public'
      AND tablename = 'appointments'
      AND policyname = 'appt_select'
  ) THEN
    CREATE POLICY appt_select ON appointments
    FOR SELECT
    USING (
      customer_id = auth.uid() OR is_admin(auth.uid())
    );
  END IF;
END $$;

DO $$
BEGIN
  IF NOT EXISTS (
    SELECT 1 FROM pg_policies
    WHERE schemaname = 'public'
      AND tablename = 'appointments'
      AND policyname = 'appt_insert'
  ) THEN
    CREATE POLICY appt_insert ON appointments
    FOR INSERT
    WITH CHECK (
      customer_id = auth.uid() OR is_admin(auth.uid())
    );
  END IF;
END $$;<|MERGE_RESOLUTION|>--- conflicted
+++ resolved
@@ -213,22 +213,12 @@
 BEGIN
   PERFORM set_config('row_security', 'off', true);
 
-<<<<<<< HEAD
+
   EXECUTE 'select exists(' ||
           'select 1 from public.profiles where id = $1 and role = ''admin''' ||
           ')'
     INTO result
     USING uid;
-=======
-  EXECUTE $$
-    SELECT EXISTS(
-      SELECT 1
-      FROM public.profiles
-      WHERE id = $1
-        AND role = 'admin'
-    )
-  $$ INTO result USING uid;
->>>>>>> 10be8abb
 
   RETURN result;
 END;
